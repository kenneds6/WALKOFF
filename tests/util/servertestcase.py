import unittest
import shutil
import core.config.config
import core.config.paths
import tests.config
import server.flaskserver
from core.helpers import import_all_apps, import_all_flags, import_all_filters
from tests.apps import App
from tests.util.mock_objects import *
import core.controller
import os
import json


class ServerTestCase(unittest.TestCase):
    test_workflows_path = tests.config.test_workflows_path_with_generated

    @classmethod
    def setUpClass(cls):
        if cls != ServerTestCase and cls.setUp != ServerTestCase.setUp:
            original_setup = cls.setUp

            def setup_override(self, *args, **kwargs):
                ServerTestCase.setUp(self)
                return original_setup(self, *args, **kwargs)
            cls.setUp = setup_override

        if cls != ServerTestCase and cls.tearDown != ServerTestCase.tearDown:
            original_teardown = cls.tearDown

            def teardown_override(self, *args, **kwargs):
                cls.preTearDown(self)
                ServerTestCase.tearDown(self)
                return original_teardown(self, *args, **kwargs)

            cls.tearDown = teardown_override

        if (tests.config.test_data_dir_name not in os.listdir(tests.config.test_path)
                or os.path.isfile(tests.config.test_data_path)):
            if os.path.isfile(tests.config.test_data_path):
                os.remove(tests.config.test_data_path)
            os.makedirs(tests.config.test_data_path)

        App.registry = {}
        import_all_apps(path=tests.config.test_apps_path, reload=True)
        core.config.config.load_app_apis(apps_path=tests.config.test_apps_path)
        core.config.config.flags = import_all_flags('tests.util.flagsfilters')
        core.config.config.filters = import_all_filters('tests.util.flagsfilters')
        core.config.config.load_flagfilter_apis(path=tests.config.function_api_path)
        core.config.config.num_processes = 2

<<<<<<< HEAD
        core.controller.Controller.initialize_threading = mock_initialize_threading
        core.controller.Controller.shutdown_pool = mock_shutdown_pool
=======
        core.loadbalancer.Worker.setup_worker_env = modified_setup_worker_env
        cls.context = server.flaskserver.app.test_request_context()
        cls.context.push()

>>>>>>> 890f4f67
        server.flaskserver.running_context.db.create_all()

    @classmethod
    def tearDownClass(cls):
        if tests.config.test_data_path in os.listdir(tests.config.test_path):
            if os.path.isfile(tests.config.test_data_path):
                os.remove(tests.config.test_data_path)
            else:
                shutil.rmtree(tests.config.test_data_path)

    def setUp(self):
        core.config.paths.workflows_path = tests.config.test_workflows_path_with_generated
        core.config.paths.apps_path = tests.config.test_apps_path
        core.config.paths.default_appdevice_export_path = tests.config.test_appdevice_backup
        core.config.paths.default_case_export_path = tests.config.test_cases_backup
        if os.path.exists(tests.config.test_workflows_backup_path):
            shutil.rmtree(tests.config.test_workflows_backup_path)

        shutil.copytree(core.config.paths.workflows_path, tests.config.test_workflows_backup_path)

        self.app = server.flaskserver.app.test_client(self)
        self.app.testing = True

        self.context = server.flaskserver.app.test_request_context()
        self.context.push()

        from server.database import db
        server.flaskserver.running_context.db = db

        post = self.app.post('/api/auth', content_type="application/json",
                             data=json.dumps(dict(username='admin', password='admin')), follow_redirects=True)
        key = json.loads(post.get_data(as_text=True))
        self.headers = {'Authorization': 'Bearer {}'.format(key['access_token'])}

        server.flaskserver.running_context.controller.workflows = {}
        server.flaskserver.running_context.controller.load_all_playbooks_from_directory()

    def tearDown(self):
        shutil.rmtree(core.config.paths.workflows_path)
        shutil.copytree(tests.config.test_workflows_backup_path, core.config.paths.workflows_path)
        shutil.rmtree(tests.config.test_workflows_backup_path)
        for data_file in os.listdir(tests.config.test_data_path):
            os.remove(os.path.join(tests.config.test_data_path, data_file))

    def preTearDown(self):
        """
        If overridden, this function is run before ServerTestCase.tearDown is run
        :return: None
        """
        pass

    def __assert_url_access(self, url, method, status_code, error, **kwargs):
        if method.lower() == 'get':
            response = self.app.get(url, **kwargs)
        elif method.lower() == 'post':
            response = self.app.post(url, **kwargs)
        elif method.lower() == 'put':
            response = self.app.put(url, **kwargs)
        elif method.lower() == 'delete':
            response = self.app.delete(url, **kwargs)
        else:
            raise ValueError('method must be either get, put, post, or delete')
        self.assertEqual(response.status_code, status_code)
        response = json.loads(response.get_data(as_text=True))
        if error:
            self.assertIn('error', response)
            self.assertEqual(response['error'], error)
        return response

    def get_with_status_check(self, url, status_code=200, error=False, **kwargs):
        return self.__assert_url_access(url, 'get', status_code, error=error, **kwargs)

    def post_with_status_check(self, url, status_code=200, error=False, **kwargs):
        return self.__assert_url_access(url, 'post', status_code, error=error, **kwargs)

    def put_with_status_check(self, url, status_code=200, error=False, **kwargs):
        return self.__assert_url_access(url, 'put', status_code, error=error, **kwargs)

    def delete_with_status_check(self, url, status_code=200, error=False, **kwargs):
        return self.__assert_url_access(url, 'delete', status_code, error=error, **kwargs)<|MERGE_RESOLUTION|>--- conflicted
+++ resolved
@@ -7,6 +7,7 @@
 from core.helpers import import_all_apps, import_all_flags, import_all_filters
 from tests.apps import App
 from tests.util.mock_objects import *
+from tests.util.thread_control import *
 import core.controller
 import os
 import json
@@ -49,15 +50,12 @@
         core.config.config.load_flagfilter_apis(path=tests.config.function_api_path)
         core.config.config.num_processes = 2
 
-<<<<<<< HEAD
         core.controller.Controller.initialize_threading = mock_initialize_threading
         core.controller.Controller.shutdown_pool = mock_shutdown_pool
-=======
         core.loadbalancer.Worker.setup_worker_env = modified_setup_worker_env
         cls.context = server.flaskserver.app.test_request_context()
         cls.context.push()
 
->>>>>>> 890f4f67
         server.flaskserver.running_context.db.create_all()
 
     @classmethod
