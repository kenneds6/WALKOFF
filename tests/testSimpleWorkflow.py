import unittest

<<<<<<< HEAD
from core import graphDecorator
from core import controller
=======
from core import controller, graphDecorator
from core.helpers import construct_workflow_name_key
>>>>>>> 493b96bc
from tests import config
from tests.util.assertwrappers import orderless_list_compare
from tests.util.case_db_help import *
from server import flaskServer


class TestSimpleWorkflow(unittest.TestCase):
    def setUp(self):
        case_database.initialize()
        self.app = flaskServer.app.test_client(self)
        self.app.testing = True
        self.app.post('/login', data=dict(email='admin', password='admin'), follow_redirects=True)
        self.c = flaskServer.running_context.controller
        self.c.loadWorkflowsFromFile(path=config.testWorkflowsPath + "basicWorkflowTest.workflow")
        self.c.loadWorkflowsFromFile(path=config.testWorkflowsPath + "multiactionWorkflowTest.workflow")
        self.c.loadWorkflowsFromFile(path=config.testWorkflowsPath + "multistepError.workflow")
        self.start = datetime.utcnow()
        print("about to init...")
        controller.initialize_threading()
        print("past")

    def tearDown(self):
        case_database.case_db.tearDown()
        case_subscription.clear_subscriptions()
        controller.shutdown_pool()

    """
        Tests simple workflow execution with a single action with an argument and no jumps.
    """

    @graphDecorator.callgraph(enabled=False)
    def test_SimpleWorkflowExecution(self):
        workflow_name = construct_workflow_name_key('basicWorkflowTest', 'helloWorldWorkflow')
        setup_subscriptions_for_step(workflow_name, ['start'])
        self.c.executeWorkflow('basicWorkflowTest', 'helloWorldWorkflow')
        steps = executed_steps('defaultController', workflow_name, self.start, datetime.utcnow())
        self.assertEqual(len(steps), 1)
        step = steps[0]
        ancestry = step['ancestry'].split(',')
        self.assertEqual(ancestry[-1], "start")
        self.assertEqual(step['data']['result'], "REPEATING: Hello World")

    """
        Tests workflow execution that has multiple steps.
    """

    @graphDecorator.callgraph(enabled=False)
    def test_MultiActionWorkflow(self):
        workflow_name = construct_workflow_name_key('multiactionWorkflowTest', 'multiactionWorkflow')
        step_names = ['start', '1']
        setup_subscriptions_for_step(workflow_name, step_names)
        self.c.executeWorkflow('multiactionWorkflowTest', 'multiactionWorkflow')
        steps = executed_steps('defaultController', workflow_name, self.start, datetime.utcnow())
        self.assertEqual(len(steps), 2)
        names = [step['ancestry'].split(',')[-1] for step in steps]
        orderless_list_compare(self, names, step_names)
        name_result = {'start': {"message": "HELLO WORLD"},
                       '1': "REPEATING: Hello World"}
        for step in steps:
            name = step['ancestry'].split(',')[-1]
            self.assertIn(name, name_result)
            if type(name_result[name]) == dict:
                self.assertDictEqual(step['data']['result'], name_result[name])
            else:
                self.assertEqual(step['data']['result'], name_result[name])

    """
            Tests workflow execution that has an error in the second step. Then moves to step "error" instead.
    """

    def test_ErrorWorkflow(self):
        workflow_name = construct_workflow_name_key('multistepError', 'multiactionErrorWorkflow')
        step_names = ['start', '1', 'error']
        setup_subscriptions_for_step(workflow_name, step_names)
        self.c.executeWorkflow('multistepError', 'multiactionErrorWorkflow')
        steps = executed_steps('defaultController', workflow_name, self.start, datetime.utcnow())
        self.assertEqual(len(steps), 2)
        names = [step['ancestry'].split(',')[-1] for step in steps]
        orderless_list_compare(self, names, ['start', 'error'])
        name_result = {'start': {"message": "HELLO WORLD"},
                       'error': "REPEATING: Hello World"}
        for step in steps:
            name = step['ancestry'].split(',')[-1]
            self.assertIn(name, name_result)
            if type(name_result[name]) == dict:
                self.assertDictEqual(step['data']['result'], name_result[name])
            else:
                self.assertEqual(step['data']['result'], name_result[name])<|MERGE_RESOLUTION|>--- conflicted
+++ resolved
@@ -1,12 +1,7 @@
 import unittest
 
-<<<<<<< HEAD
-from core import graphDecorator
-from core import controller
-=======
 from core import controller, graphDecorator
 from core.helpers import construct_workflow_name_key
->>>>>>> 493b96bc
 from tests import config
 from tests.util.assertwrappers import orderless_list_compare
 from tests.util.case_db_help import *
