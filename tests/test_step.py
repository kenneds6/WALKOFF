import json
import unittest

import apps
import core.config.config
import core.config.paths
from core.appinstance import AppInstance
from core.case import callbacks
from core.decorators import ActionResult
from core.executionelements.condition import Condition
from core.executionelements.nextstep import NextStep
<<<<<<< HEAD
from core.executionelements.step import Step, Widget
from core.helpers import (import_all_apps, UnknownApp, UnknownAppAction, InvalidInput, import_all_conditions,
                          import_all_transforms)
from core.appinstance import AppInstance
=======
from core.executionelements.step import Step
from core.helpers import UnknownApp, UnknownAppAction, InvalidInput, import_all_flags, import_all_filters
>>>>>>> ec99ff3b
from tests.config import test_apps_path, function_api_path


class TestStep(unittest.TestCase):
    @classmethod
    def setUpClass(cls):
        apps.cache_apps(test_apps_path)
        core.config.config.load_app_apis(apps_path=test_apps_path)
        core.config.config.conditions = import_all_conditions('tests.util.conditionstransforms')
        core.config.config.transforms = import_all_transforms('tests.util.conditionstransforms')
        core.config.config.load_condition_transform_apis(path=function_api_path)

    @classmethod
    def tearDownClass(cls):
        apps.clear_cache()

    def __compare_init(self, elem, name, action, app, device, inputs, triggers=None, next_steps=None,
                       widgets=None, risk=0., position=None, uid=None, templated=False, raw_representation=None):
        self.assertEqual(elem.name, name)
        self.assertEqual(elem.action, action)
        self.assertEqual(elem.app, app)
        self.assertEqual(elem.device, device)
        self.assertDictEqual({key: input_element for key, input_element in elem.inputs.items()}, inputs)
        next_steps = next_steps if next_steps is not None else []
        self.assertListEqual([next_step.name for next_step in elem.next_steps], next_steps)
        self.assertEqual(elem.risk, risk)
        widgets = widgets if widgets is not None else []
        self.assertEqual(len(elem.widgets), len(widgets))
        for widget in elem.widgets:
            self.assertIn((widget.app, widget.name), widgets)
        if triggers:
            self.assertEqual(len(elem.triggers), len(triggers))
            self.assertSetEqual({trigger.action for trigger in elem.triggers}, set(triggers))
        position = position if position is not None else {}
        self.assertDictEqual(elem.position, position)
        if templated:
            self.assertTrue(elem.templated)
            self.assertDictEqual(elem._raw_representation, raw_representation)
        else:
            self.assertFalse(elem.templated)
            self.assertDictEqual(elem._raw_representation, {})
        if uid is None:
            self.assertIsNotNone(elem.uid)
        else:
            self.assertEqual(elem.uid, uid)
        self.assertIsNone(elem._output)
        self.assertIsNone(elem._next_up)
        self.assertEqual(elem._execution_uid, 'default')

    def test_init_default(self):
        step = Step('HelloWorld', 'helloWorld')
        self.__compare_init(step, '', 'helloWorld', 'HelloWorld', '', {})

    def test_init_with_name(self):
        step = Step('HelloWorld', 'helloWorld', name='test')
        self.__compare_init(step, 'test', 'helloWorld', 'HelloWorld', '', {})

    def test_init_with_uid(self):
        step = Step('HelloWorld', 'helloWorld', uid='test')
        self.__compare_init(step, '', 'helloWorld', 'HelloWorld', '', {}, uid='test')

    def test_init_with_next_steps(self):
        next_steps = [NextStep(name=i) for i in range(3)]
        step = Step('HelloWorld', 'helloWorld', next_steps=next_steps)
        self.__compare_init(step, '', 'helloWorld', 'HelloWorld', '', {}, next_steps=list(range(3)))

    def test_init_with_position(self):
        step = Step('HelloWorld', 'helloWorld', position={'x': 13, 'y': 42})
        self.__compare_init(step, '', 'helloWorld', 'HelloWorld', '', {}, position={'x': 13, 'y': 42})

    def test_init_with_risk(self):
        step = Step('HelloWorld', 'helloWorld', risk=42)
        self.__compare_init(step, '', 'helloWorld', 'HelloWorld', '', {}, risk=42)

    def test_init_templated(self):
        step = Step('HelloWorld', 'helloWorld', templated=True, raw_representation={'a': 42})
        self.__compare_init(step, '', 'helloWorld', 'HelloWorld', '', {}, templated=True, raw_representation={'a': 42})

    def test_get_next_step_no_next_steps(self):
        step = Step('HelloWorld', 'helloWorld')
        self.assertIsNone(step.get_next_step({}))

    def test_get_next_step_invalid_step(self):
        flag = Flag(action='regMatch', args={'regex': 'aaa'})
        next_step = NextStep(name='next', flags=[flag], status='Success')
        step = Step('HelloWorld', 'helloWorld', next_steps=[next_step])
        step._output = ActionResult(result='bbb', status='Success')
        self.assertIsNone(step.get_next_step({}))

    def test_get_next_step(self):
        flag = Flag(action='regMatch', args={'regex': 'aaa'})
        next_step = NextStep(name='next', flags=[flag], status='Success')
        step = Step('HelloWorld', 'helloWorld', next_steps=[next_step])
        step._output = ActionResult(result='aaa', status='Success')

        result = {'triggered': False}

        @callbacks.data_sent.connect
        def validate_sent_data(sender, **kwargs):
            if isinstance(sender, Step):
                self.assertIs(sender, step)
                self.assertIn('callback_name', kwargs)
                self.assertEqual(kwargs['callback_name'], 'Conditionals Executed')
                self.assertIn('object_type', kwargs)
                self.assertEqual(kwargs['object_type'], 'Step')
                result['triggered'] = True

        self.assertEqual(step.get_next_step({}), 'next')
        self.assertEqual(step._next_up, 'next')
        self.assertTrue(result['triggered'])

    def test_get_execution_uid(self):
        step = Step('HelloWorld', 'helloWorld')
        self.assertEqual(step.get_execution_uid(), step._execution_uid)

    def test_init_super_class_is_constructed(self):
        step = Step('HelloWorld', 'helloWorld')
        self.assertIsInstance(step, Step)
        self.assertIsNotNone(step.uid)

    def test_init_app_action_only(self):
        step = Step('HelloWorld', 'helloWorld')
        self.__compare_init(step, '', 'helloWorld', 'HelloWorld', '', {})

    def test_init_app_and_action_name_different_than_method_name(self):
        step = Step(app='HelloWorld', action='Hello World')
        self.__compare_init(step, '', 'Hello World', 'HelloWorld', '', {})

    def test_init_invalid_app(self):
        with self.assertRaises(UnknownApp):
            Step('InvalidApp', 'helloWorld')

    def test_init_invalid_action(self):
        with self.assertRaises(UnknownAppAction):
            Step(app='HelloWorld', action='invalid')

    def test_init_app_action_only_with_device(self):
        step = Step('HelloWorld', 'helloWorld', device='test')
        self.__compare_init(step, '', 'helloWorld', 'HelloWorld', 'test', {})

    def test_init_with_inputs_no_conversion(self):
        step = Step('HelloWorld', 'returnPlusOne', inputs={'number': -5.6})
        self.__compare_init(step, '', 'returnPlusOne', 'HelloWorld', '', {'number': -5.6})

    def test_init_with_inputs_with_conversion(self):
        step = Step('HelloWorld', 'returnPlusOne', inputs={'number': '-5.6'})
        self.__compare_init(step, '', 'returnPlusOne', 'HelloWorld', '', {'number': -5.6})

    def test_init_with_invalid_input_name(self):
        with self.assertRaises(InvalidInput):
            Step('HelloWorld', 'returnPlusOne', inputs={'invalid': '-5.6'})

    def test_init_with_invalid_input_type(self):
        with self.assertRaises(InvalidInput):
            Step('HelloWorld', 'returnPlusOne', inputs={'number': 'invalid'})

    def test_init_with_flags(self):
        triggers = [Flag(action='regMatch', args={'regex': '(.*)'}),
                 Flag(action='regMatch', args={'regex': 'a'})]
        step = Step('HelloWorld', 'helloWorld', triggers=triggers)
        self.__compare_init(step, '', 'helloWorld', 'HelloWorld', '', {}, triggers=['regMatch', 'regMatch'])

    def test_init_with_widgets(self):
        widget_tuples = [('aaa', 'bbb'), ('ccc', 'ddd'), ('eee', 'fff')]
        widgets = [{'app': widget[0], 'name': widget[1]} for widget in widget_tuples]
        step = Step('HelloWorld', 'helloWorld', widgets=widgets)
        self.__compare_init(step, '', 'helloWorld', 'HelloWorld', '', {}, widgets=widget_tuples)

    def test_execute_no_args(self):
        step = Step(app='HelloWorld', action='helloWorld')
        instance = AppInstance.create(app_name='HelloWorld', device_name='device1')
        self.assertEqual(step.execute(instance.instance, {}), ActionResult({'message': 'HELLO WORLD'}, 'Success'))
        self.assertEqual(step._output, ActionResult({'message': 'HELLO WORLD'}, 'Success'))

    def test_execute_generates_uid(self):
        step = Step(app='HelloWorld', action='helloWorld')
        original_execution_uid = step.get_execution_uid()
        instance = AppInstance.create(app_name='HelloWorld', device_name='device1')
        step.execute(instance.instance, {})
        self.assertNotEqual(step.get_execution_uid(), original_execution_uid)

    def test_execute_with_args(self):
        step = Step(app='HelloWorld', action='Add Three', inputs={'num1': '-5.6', 'num2': '4.3', 'num3': '10.2'})
        instance = AppInstance.create(app_name='HelloWorld', device_name='device1')
        result = step.execute(instance.instance, {})
        self.assertAlmostEqual(result.result, 8.9)
        self.assertEqual(result.status, 'Success')
        self.assertEqual(step._output, result)

    def test_execute_sends_callbacks(self):
        step = Step(app='HelloWorld', action='Add Three', inputs={'num1': '-5.6', 'num2': '4.3', 'num3': '10.2'})
        instance = AppInstance.create(app_name='HelloWorld', device_name='device1')

        result = {'started_triggered': False, 'result_triggered': False}

        @callbacks.data_sent.connect
        def callback_is_sent(sender, **kwargs):
            if isinstance(sender, Step):
                self.assertIs(sender, step)
                self.assertIn('callback_name', kwargs)
                self.assertIn(kwargs['callback_name'], ('Step Started', 'Function Execution Success'))
                self.assertIn('object_type', kwargs)
                self.assertEqual(kwargs['object_type'], 'Step')
                if kwargs['callback_name'] == 'Step Started':
                    result['started_triggered'] = True
                else:
                    self.assertIn('data', kwargs)
                    data = json.loads(kwargs['data'])
                    self.assertIn('result', data)
                    data = data['result']
                    self.assertEqual(data['status'], 'Success')
                    self.assertAlmostEqual(data['result'], 8.9)
                    result['result_triggered'] = True

        step.execute(instance.instance, {})
        self.assertTrue(result['started_triggered'])
        self.assertTrue(result['result_triggered'])

    def test_execute_with_accumulator_with_conversion(self):
        step = Step(app='HelloWorld', action='Add Three', inputs={'num1': '@1', 'num2': '@step2', 'num3': '10.2'})
        accumulator = {'1': '-5.6', 'step2': '4.3'}
        instance = AppInstance.create(app_name='HelloWorld', device_name='device1')
        result = step.execute(instance.instance, accumulator)
        self.assertAlmostEqual(result.result, 8.9)
        self.assertEqual(result.status, 'Success')
        self.assertEqual(step._output, result)

    def test_execute_with_accumulator_with_extra_steps(self):
        step = Step(app='HelloWorld', action='Add Three', inputs={'num1': '@1', 'num2': '@step2', 'num3': '10.2'})
        accumulator = {'1': '-5.6', 'step2': '4.3', '3': '45'}
        instance = AppInstance.create(app_name='HelloWorld', device_name='device1')
        result = step.execute(instance.instance, accumulator)
        self.assertAlmostEqual(result.result, 8.9)
        self.assertEqual(result.status, 'Success')
        self.assertEqual(step._output, result)

    def test_execute_with_accumulator_missing_step(self):
        step = Step(app='HelloWorld', action='Add Three', inputs={'num1': '@1', 'num2': '@step2', 'num3': '10.2'})
        accumulator = {'1': '-5.6', 'missing': '4.3', '3': '45'}
        instance = AppInstance.create(app_name='HelloWorld', device_name='device1')
        with self.assertRaises(InvalidInput):
            step.execute(instance.instance, accumulator)

    def test_execute_with_accumulator_missing_step_callbacks(self):
        step = Step(app='HelloWorld', action='Add Three', inputs={'num1': '@1', 'num2': '@step2', 'num3': '10.2'})
        accumulator = {'1': '-5.6', 'missing': '4.3', '3': '45'}
        instance = AppInstance.create(app_name='HelloWorld', device_name='device1')

        result = {'started_triggered': False, 'result_triggered': False}

        @callbacks.data_sent.connect
        def callback_is_sent(sender, **kwargs):
            if isinstance(sender, Step):
                self.assertIs(sender, step)
                self.assertIn('callback_name', kwargs)
                self.assertIn(kwargs['callback_name'], ('Step Started', 'Step Input Invalid'))
                self.assertIn('object_type', kwargs)
                self.assertEqual(kwargs['object_type'], 'Step')
                if kwargs['callback_name'] == 'Step Started':
                    result['started_triggered'] = True
                else:
                    result['result_triggered'] = True

        with self.assertRaises(InvalidInput):
            step.execute(instance.instance, accumulator)

        self.assertTrue(result['started_triggered'])
        self.assertTrue(result['result_triggered'])

    def test_execute_with_complex_inputs(self):
        step = Step(app='HelloWorld', action='Json Sample',
                    inputs={'json_in': {'a': '-5.6', 'b': {'a': '4.3', 'b': 5.3}, 'c': ['1', '2', '3'],
                                        'd': [{'a': '', 'b': 3}, {'a': '', 'b': -1.5}, {'a': '', 'b': -0.5}]}})
        instance = AppInstance.create(app_name='HelloWorld', device_name='device1')
        result = step.execute(instance.instance, {})
        self.assertAlmostEqual(result.result, 11.0)
        self.assertEqual(result.status, 'Success')
        self.assertEqual(step._output, result)

    def test_execute_action_which_raises_exception(self):
        from tests.testapps.HelloWorld.exceptions import CustomException
        step = Step(app='HelloWorld', action='Buggy')
        instance = AppInstance.create(app_name='HelloWorld', device_name='device1')
        with self.assertRaises(CustomException):
            step.execute(instance.instance, {})

    def test_execute_action_which_raises_exception_sends_callbacks(self):
        from tests.testapps.HelloWorld.exceptions import CustomException
        step = Step(app='HelloWorld', action='Buggy')
        instance = AppInstance.create(app_name='HelloWorld', device_name='device1')

        result = {'started_triggered': False}

        @callbacks.data_sent.connect
        def callback_is_sent(sender, **kwargs):
            if isinstance(sender, Step):
                self.assertIs(sender, step)
                self.assertIn('callback_name', kwargs)
                self.assertEqual(kwargs['callback_name'], 'Step Started')
                self.assertIn('object_type', kwargs)
                self.assertEqual(kwargs['object_type'], 'Step')
                result['started_triggered'] = True

        with self.assertRaises(CustomException):
            step.execute(instance.instance, {})

        self.assertTrue(result['started_triggered'])

    def test_execute_global_action(self):
        step = Step(app='HelloWorld', action='global2', inputs={'arg1': 'something'})
        instance = AppInstance.create(app_name='HelloWorld', device_name='')
        result = step.execute(instance.instance, {})
        self.assertAlmostEqual(result.result, 'something')
        self.assertEqual(result.status, 'Success')
        self.assertEqual(step._output, result)

    def test_execute_event(self):
        step = Step(app='HelloWorld', action='Sample Event', inputs={'arg1': 1})
        instance = AppInstance.create(app_name='HelloWorld', device_name='device1')

        import time
        from tests.testapps.HelloWorld.events import event1
        import threading

        def sender():
            time.sleep(0.1)
            event1.trigger(3)

        thread = threading.Thread(target=sender)
        start = time.time()
        thread.start()
        result = step.execute(instance.instance, {})
        end = time.time()
        thread.join()
        self.assertEqual(result, ActionResult(4, 'Success'))
<<<<<<< HEAD
        self.assertGreater((end-start), 0.1)

    def test_get_next_step_no_next_steps(self):
        step = Step(app='HelloWorld', action='helloWorld')
        step._output = 'something'
        self.assertIsNone(step.get_next_step({}))

    def test_get_next_step(self):
        flag1 = [Condition(action='mod1_flag2', args={'arg1': '3'}), Condition(action='mod1_flag2', args={'arg1': '-1'})]
        next_steps = [NextStep(conditions=flag1, name='name1'), NextStep(name='name2')]
        step = Step(app='HelloWorld', action='helloWorld', next_steps=next_steps)
        step._output = ActionResult(2, 'Success')
        self.assertEqual(step.get_next_step({}), 'name2')
        step._output = ActionResult(1, 'Success')
        self.assertEqual(step.get_next_step({}), 'name1')
=======
        self.assertGreater((end - start), 0.1)
>>>>>>> ec99ff3b

    def test_set_input_valid(self):
        step = Step(app='HelloWorld', action='Add Three', inputs={'num1': '-5.6', 'num2': '4.3', 'num3': '10.2'})
        step.set_input({'num1': '-5.62', 'num2': '5', 'num3': '42.42'})
        self.assertDictEqual(step.inputs, {'num1': -5.62, 'num2': 5., 'num3': 42.42})

    def test_set_input_invalid_name(self):
        step = Step(app='HelloWorld', action='Add Three', inputs={'num1': '-5.6', 'num2': '4.3', 'num3': '10.2'})
        with self.assertRaises(InvalidInput):
            step.set_input({'num1': '-5.62', 'invalid': '5', 'num3': '42.42'})

    def test_set_input_invalid_format(self):
        step = Step(app='HelloWorld', action='Add Three', inputs={'num1': '-5.6', 'num2': '4.3', 'num3': '10.2'})
        with self.assertRaises(InvalidInput):
            step.set_input({'num1': '-5.62', 'num2': '5', 'num3': 'invalid'})

    def test_execute_with_triggers(self):
        triggers = [Flag(action='regMatch', args={'regex': 'aaa'})]
        step = Step(app='HelloWorld', action='helloWorld', triggers=triggers)
        instance = AppInstance.create(app_name='HelloWorld', device_name='device1')
        step.send_data_to_trigger({"data_in": {"data": 'aaa'}})

        result = {'triggered': False}

        @callbacks.data_sent.connect
        def callback_is_sent(sender, **kwargs):
            if kwargs['callback_name'] == "Trigger Step Taken":
                result['triggered'] = True

        step.execute(instance.instance, {})
        self.assertTrue(result['triggered'])

    def test_execute_multiple_triggers(self):
        triggers = [Flag(action='regMatch', args={'regex': 'aaa'})]
        step = Step(app='HelloWorld', action='helloWorld', triggers=triggers)
        instance = AppInstance.create(app_name='HelloWorld', device_name='device1')
        step.send_data_to_trigger({"data_in": {"data": 'a'}})

        trigger_taken = {'triggered': 0}
        trigger_not_taken = {'triggered': 0}

        @callbacks.data_sent.connect
        def callback_is_sent(sender, **kwargs):
            if kwargs['callback_name'] == "Trigger Step Taken":
                trigger_taken['triggered'] += 1
            elif kwargs['callback_name'] == "Trigger Step Not Taken":
                step.send_data_to_trigger({"data_in": {"data": 'aaa'}})
                trigger_not_taken['triggered'] += 1

        step.execute(instance.instance, {})
        self.assertEqual(trigger_taken['triggered'], 1)
        self.assertEqual(trigger_not_taken['triggered'], 1)<|MERGE_RESOLUTION|>--- conflicted
+++ resolved
@@ -4,20 +4,14 @@
 import apps
 import core.config.config
 import core.config.paths
-from core.appinstance import AppInstance
 from core.case import callbacks
 from core.decorators import ActionResult
 from core.executionelements.condition import Condition
 from core.executionelements.nextstep import NextStep
-<<<<<<< HEAD
-from core.executionelements.step import Step, Widget
-from core.helpers import (import_all_apps, UnknownApp, UnknownAppAction, InvalidInput, import_all_conditions,
+from core.helpers import (UnknownApp, UnknownAppAction, InvalidInput, import_all_conditions,
                           import_all_transforms)
 from core.appinstance import AppInstance
-=======
 from core.executionelements.step import Step
-from core.helpers import UnknownApp, UnknownAppAction, InvalidInput, import_all_flags, import_all_filters
->>>>>>> ec99ff3b
 from tests.config import test_apps_path, function_api_path
 
 
@@ -101,15 +95,15 @@
         self.assertIsNone(step.get_next_step({}))
 
     def test_get_next_step_invalid_step(self):
-        flag = Flag(action='regMatch', args={'regex': 'aaa'})
-        next_step = NextStep(name='next', flags=[flag], status='Success')
+        flag = Condition(action='regMatch', args={'regex': 'aaa'})
+        next_step = NextStep(name='next', conditions=[flag], status='Success')
         step = Step('HelloWorld', 'helloWorld', next_steps=[next_step])
         step._output = ActionResult(result='bbb', status='Success')
         self.assertIsNone(step.get_next_step({}))
 
     def test_get_next_step(self):
-        flag = Flag(action='regMatch', args={'regex': 'aaa'})
-        next_step = NextStep(name='next', flags=[flag], status='Success')
+        flag = Condition(action='regMatch', args={'regex': 'aaa'})
+        next_step = NextStep(name='next', conditions=[flag], status='Success')
         step = Step('HelloWorld', 'helloWorld', next_steps=[next_step])
         step._output = ActionResult(result='aaa', status='Success')
 
@@ -175,8 +169,8 @@
             Step('HelloWorld', 'returnPlusOne', inputs={'number': 'invalid'})
 
     def test_init_with_flags(self):
-        triggers = [Flag(action='regMatch', args={'regex': '(.*)'}),
-                 Flag(action='regMatch', args={'regex': 'a'})]
+        triggers = [Condition(action='regMatch', args={'regex': '(.*)'}),
+                    Condition(action='regMatch', args={'regex': 'a'})]
         step = Step('HelloWorld', 'helloWorld', triggers=triggers)
         self.__compare_init(step, '', 'helloWorld', 'HelloWorld', '', {}, triggers=['regMatch', 'regMatch'])
 
@@ -353,25 +347,7 @@
         end = time.time()
         thread.join()
         self.assertEqual(result, ActionResult(4, 'Success'))
-<<<<<<< HEAD
         self.assertGreater((end-start), 0.1)
-
-    def test_get_next_step_no_next_steps(self):
-        step = Step(app='HelloWorld', action='helloWorld')
-        step._output = 'something'
-        self.assertIsNone(step.get_next_step({}))
-
-    def test_get_next_step(self):
-        flag1 = [Condition(action='mod1_flag2', args={'arg1': '3'}), Condition(action='mod1_flag2', args={'arg1': '-1'})]
-        next_steps = [NextStep(conditions=flag1, name='name1'), NextStep(name='name2')]
-        step = Step(app='HelloWorld', action='helloWorld', next_steps=next_steps)
-        step._output = ActionResult(2, 'Success')
-        self.assertEqual(step.get_next_step({}), 'name2')
-        step._output = ActionResult(1, 'Success')
-        self.assertEqual(step.get_next_step({}), 'name1')
-=======
-        self.assertGreater((end - start), 0.1)
->>>>>>> ec99ff3b
 
     def test_set_input_valid(self):
         step = Step(app='HelloWorld', action='Add Three', inputs={'num1': '-5.6', 'num2': '4.3', 'num3': '10.2'})
@@ -389,7 +365,7 @@
             step.set_input({'num1': '-5.62', 'num2': '5', 'num3': 'invalid'})
 
     def test_execute_with_triggers(self):
-        triggers = [Flag(action='regMatch', args={'regex': 'aaa'})]
+        triggers = [Condition(action='regMatch', args={'regex': 'aaa'})]
         step = Step(app='HelloWorld', action='helloWorld', triggers=triggers)
         instance = AppInstance.create(app_name='HelloWorld', device_name='device1')
         step.send_data_to_trigger({"data_in": {"data": 'aaa'}})
@@ -405,7 +381,7 @@
         self.assertTrue(result['triggered'])
 
     def test_execute_multiple_triggers(self):
-        triggers = [Flag(action='regMatch', args={'regex': 'aaa'})]
+        triggers = [Condition(action='regMatch', args={'regex': 'aaa'})]
         step = Step(app='HelloWorld', action='helloWorld', triggers=triggers)
         instance = AppInstance.create(app_name='HelloWorld', device_name='device1')
         step.send_data_to_trigger({"data_in": {"data": 'a'}})
