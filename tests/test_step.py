import json
import unittest

import apps
from core.argument import Argument
import core.config.config
import core.config.paths
from core.case import callbacks
from core.decorators import ActionResult
from core.executionelements.condition import Condition
from core.helpers import UnknownApp, UnknownAppAction, InvalidArgument
from core.appinstance import AppInstance
from core.executionelements.step import Step
from tests.config import test_apps_path


class TestStep(unittest.TestCase):
    @classmethod
    def setUpClass(cls):
        apps.cache_apps(test_apps_path)
        core.config.config.load_app_apis(apps_path=test_apps_path)

    @classmethod
    def tearDownClass(cls):
        apps.clear_cache()

<<<<<<< HEAD
    def __compare_init(self, elem, name, action, app, device, arguments=None, triggers=None,
                       widgets=None, risk=0., position=None, uid=None, templated=False, raw_representation=None):
        self.assertEqual(elem.name, name)
        self.assertEqual(elem.action, action)
        self.assertEqual(elem.app, app)
        self.assertEqual(elem.device, device)
        arguments = {arg.name: arg for arg in arguments}
        if arguments:
            self.assertDictEqual(elem.arguments, arguments)
        self.assertDictEqual({key: argument for key, argument in elem.arguments.items()}, arguments)
=======
    def __compare_init(self, elem, name, action, app, inputs, device_id=None, triggers=None, risk=0.,
                       position=None, uid=None, templated=False, raw_representation=None):
        self.assertEqual(elem.name, name)
        self.assertEqual(elem.action, action)
        self.assertEqual(elem.app, app)
        self.assertEqual(elem.device_id, device_id)
        self.assertDictEqual({key: input_element for key, input_element in elem.inputs.items()}, inputs)
>>>>>>> 60a82a96
        self.assertEqual(elem.risk, risk)
        if triggers:
            self.assertEqual(len(elem.triggers), len(triggers))
            self.assertSetEqual({trigger.action for trigger in elem.triggers}, set(triggers))
        position = position if position is not None else {}
        self.assertDictEqual(elem.position, position)
        if templated:
            self.assertTrue(elem.templated)
            self.assertDictEqual(elem._raw_representation, raw_representation)
        else:
            self.assertFalse(elem.templated)
            self.assertDictEqual(elem._raw_representation, {})
        if uid is None:
            self.assertIsNotNone(elem.uid)
        else:
            self.assertEqual(elem.uid, uid)
        self.assertIsNone(elem._output)
        self.assertEqual(elem._execution_uid, 'default')

    def test_init_default(self):
        step = Step('HelloWorld', 'helloWorld')
        self.__compare_init(step, '', 'helloWorld', 'HelloWorld', {})

    def test_init_with_name(self):
        step = Step('HelloWorld', 'helloWorld', name='test')
        self.__compare_init(step, 'test', 'helloWorld', 'HelloWorld', {})

    def test_init_with_uid(self):
        step = Step('HelloWorld', 'helloWorld', uid='test')
        self.__compare_init(step, '', 'helloWorld', 'HelloWorld', {}, uid='test')

    def test_init_with_position(self):
        step = Step('HelloWorld', 'helloWorld', position={'x': 13, 'y': 42})
        self.__compare_init(step, '', 'helloWorld', 'HelloWorld', {}, position={'x': 13, 'y': 42})

    def test_init_with_risk(self):
        step = Step('HelloWorld', 'helloWorld', risk=42)
        self.__compare_init(step, '', 'helloWorld', 'HelloWorld', {}, risk=42)

    def test_init_templated(self):
        step = Step('HelloWorld', 'helloWorld', templated=True, raw_representation={'a': 42})
        self.__compare_init(step, '', 'helloWorld', 'HelloWorld', {}, templated=True, raw_representation={'a': 42})

    def test_get_execution_uid(self):
        step = Step('HelloWorld', 'helloWorld')
        self.assertEqual(step.get_execution_uid(), step._execution_uid)

    def test_init_super_class_is_constructed(self):
        step = Step('HelloWorld', 'helloWorld')
        self.assertIsInstance(step, Step)
        self.assertIsNotNone(step.uid)

    def test_init_app_action_only(self):
        step = Step('HelloWorld', 'helloWorld')
        self.__compare_init(step, '', 'helloWorld', 'HelloWorld', {})

    def test_init_app_and_action_name_different_than_method_name(self):
        step = Step(app='HelloWorld', action='Hello World')
        self.__compare_init(step, '', 'Hello World', 'HelloWorld', {})

    def test_init_invalid_app(self):
        with self.assertRaises(UnknownApp):
            Step('InvalidApp', 'helloWorld')

    def test_init_invalid_action(self):
        with self.assertRaises(UnknownAppAction):
            Step(app='HelloWorld', action='invalid')

    def test_init_app_action_only_with_device(self):
        step = Step('HelloWorld', 'helloWorld', device_id='test')
        self.__compare_init(step, '', 'helloWorld', 'HelloWorld', {}, device_id='test')

<<<<<<< HEAD
    def test_init_with_arguments_no_conversion(self):
        step = Step('HelloWorld', 'returnPlusOne', arguments=[Argument('number', value=-5.6)])
        self.__compare_init(step, '', 'returnPlusOne', 'HelloWorld', '',
                            arguments=[Argument('number', value=-5.6)])

    def test_init_with_arguments_with_conversion(self):
        step = Step('HelloWorld', 'returnPlusOne', arguments=[Argument('number', value='-5.6')])
        self.__compare_init(step, '', 'returnPlusOne', 'HelloWorld', '',
                            arguments=[Argument('number', value='-5.6')])
=======
    def test_init_with_inputs_no_conversion(self):
        step = Step('HelloWorld', 'returnPlusOne', inputs={'number': -5.6})
        self.__compare_init(step, '', 'returnPlusOne', 'HelloWorld', {'number': -5.6})

    def test_init_with_inputs_with_conversion(self):
        step = Step('HelloWorld', 'returnPlusOne', inputs={'number': '-5.6'})
        self.__compare_init(step, '', 'returnPlusOne', 'HelloWorld', {'number': -5.6})
>>>>>>> 60a82a96

    def test_init_with_invalid_argument_name(self):
        with self.assertRaises(InvalidArgument):
            Step('HelloWorld', 'returnPlusOne', arguments=[Argument('invalid', value='-5.6')])

    def test_init_with_invalid_argument_type(self):
        with self.assertRaises(InvalidArgument):
            Step('HelloWorld', 'returnPlusOne', arguments=[Argument('number', value='invalid')])

    def test_init_with_flags(self):
        triggers = [Condition('HelloWorld', action='regMatch', arguments=[Argument('regex', value='(.*)')]),
                    Condition('HelloWorld', action='regMatch', arguments=[Argument('regex', value='a')])]
        step = Step('HelloWorld', 'helloWorld', triggers=triggers)
        self.__compare_init(step, '', 'helloWorld', 'HelloWorld', {}, triggers=['regMatch', 'regMatch'])

    def test_execute_no_args(self):
        step = Step(app='HelloWorld', action='helloWorld')
        instance = AppInstance.create(app_name='HelloWorld', device_name='device1')
        self.assertEqual(step.execute(instance.instance, {}), ActionResult({'message': 'HELLO WORLD'}, 'Success'))
        self.assertEqual(step._output, ActionResult({'message': 'HELLO WORLD'}, 'Success'))

    def test_execute_generates_uid(self):
        step = Step(app='HelloWorld', action='helloWorld')
        original_execution_uid = step.get_execution_uid()
        instance = AppInstance.create(app_name='HelloWorld', device_name='device1')
        step.execute(instance.instance, {})
        self.assertNotEqual(step.get_execution_uid(), original_execution_uid)

    def test_execute_with_args(self):
        step = Step(app='HelloWorld', action='Add Three',
                    arguments=[Argument('num1', value='-5.6'),
                               Argument('num2', value='4.3'),
                               Argument('num3', value='10.2')])
        instance = AppInstance.create(app_name='HelloWorld', device_name='device1')
        result = step.execute(instance.instance, {})
        self.assertAlmostEqual(result.result, 8.9)
        self.assertEqual(result.status, 'Success')
        self.assertEqual(step._output, result)

    def test_execute_sends_callbacks(self):
        step = Step(app='HelloWorld', action='Add Three',
                    arguments=[Argument('num1', value='-5.6'),
                               Argument('num2', value='4.3'),
                               Argument('num3', value='10.2')])
        instance = AppInstance.create(app_name='HelloWorld', device_name='device1')

        result = {'started_triggered': False, 'result_triggered': False}

        @callbacks.data_sent.connect
        def callback_is_sent(sender, **kwargs):
            if isinstance(sender, Step):
                self.assertIs(sender, step)
                self.assertIn('callback_name', kwargs)
                self.assertIn(kwargs['callback_name'], ('Step Started', 'Function Execution Success'))
                self.assertIn('object_type', kwargs)
                self.assertEqual(kwargs['object_type'], 'Step')
                if kwargs['callback_name'] == 'Step Started':
                    result['started_triggered'] = True
                else:
                    self.assertIn('data', kwargs)
                    data = json.loads(kwargs['data'])
                    self.assertIn('result', data)
                    data = data['result']
                    self.assertEqual(data['status'], 'Success')
                    self.assertAlmostEqual(data['result'], 8.9)
                    result['result_triggered'] = True

        step.execute(instance.instance, {})
        self.assertTrue(result['started_triggered'])
        self.assertTrue(result['result_triggered'])

    def test_execute_with_accumulator_with_conversion(self):
        step = Step(app='HelloWorld', action='Add Three',
                    arguments=[Argument('num1', reference='1'),
                               Argument('num2', reference='step2'),
                               Argument('num3', value='10.2')])
        accumulator = {'1': '-5.6', 'step2': '4.3'}
        instance = AppInstance.create(app_name='HelloWorld', device_name='device1')
        result = step.execute(instance.instance, accumulator)
        self.assertAlmostEqual(result.result, 8.9)
        self.assertEqual(result.status, 'Success')
        self.assertEqual(step._output, result)

    def test_execute_with_accumulator_with_extra_steps(self):
        step = Step(app='HelloWorld', action='Add Three',
                    arguments=[Argument('num1', reference='1'),
                               Argument('num2', reference='step2'),
                               Argument('num3', value='10.2')])
        accumulator = {'1': '-5.6', 'step2': '4.3', '3': '45'}
        instance = AppInstance.create(app_name='HelloWorld', device_name='device1')
        result = step.execute(instance.instance, accumulator)
        self.assertAlmostEqual(result.result, 8.9)
        self.assertEqual(result.status, 'Success')
        self.assertEqual(step._output, result)

    def test_execute_with_accumulator_missing_step(self):
        step = Step(app='HelloWorld', action='Add Three',
                    arguments=[Argument('num1', reference='1'),
                               Argument('num2', reference='step2'),
                               Argument('num3', value='10.2')])
        accumulator = {'1': '-5.6', 'missing': '4.3', '3': '45'}
        instance = AppInstance.create(app_name='HelloWorld', device_name='device1')
        with self.assertRaises(InvalidArgument):
            step.execute(instance.instance, accumulator)

    def test_execute_with_accumulator_missing_step_callbacks(self):
        step = Step(app='HelloWorld', action='Add Three',
                    arguments=[Argument('num1', reference='1'),
                               Argument('num2', reference='step2'),
                               Argument('num3', value='10.2')])
        accumulator = {'1': '-5.6', 'missing': '4.3', '3': '45'}
        instance = AppInstance.create(app_name='HelloWorld', device_name='device1')

        result = {'started_triggered': False, 'result_triggered': False}

        @callbacks.data_sent.connect
        def callback_is_sent(sender, **kwargs):
            if isinstance(sender, Step):
                self.assertIs(sender, step)
                self.assertIn('callback_name', kwargs)
                self.assertIn(kwargs['callback_name'], ('Step Started', 'Step Argument Invalid'))
                self.assertIn('object_type', kwargs)
                self.assertEqual(kwargs['object_type'], 'Step')
                if kwargs['callback_name'] == 'Step Started':
                    result['started_triggered'] = True
                else:
                    result['result_triggered'] = True

        with self.assertRaises(InvalidArgument):
            step.execute(instance.instance, accumulator)

        self.assertTrue(result['started_triggered'])
        self.assertTrue(result['result_triggered'])

    def test_execute_with_complex_args(self):
        step = Step(app='HelloWorld', action='Json Sample',
                    arguments=[
                        Argument('json_in', value={'a': '-5.6', 'b': {'a': '4.3', 'b': 5.3}, 'c': ['1', '2', '3'],
                                                   'd': [{'a': '', 'b': 3}, {'a': '', 'b': -1.5},
                                                         {'a': '', 'b': -0.5}]})])
        instance = AppInstance.create(app_name='HelloWorld', device_name='device1')
        result = step.execute(instance.instance, {})
        self.assertAlmostEqual(result.result, 11.0)
        self.assertEqual(result.status, 'Success')
        self.assertEqual(step._output, result)

    def test_execute_action_which_raises_exception(self):
        from tests.testapps.HelloWorld.exceptions import CustomException
        step = Step(app='HelloWorld', action='Buggy')
        instance = AppInstance.create(app_name='HelloWorld', device_name='device1')
        with self.assertRaises(CustomException):
            step.execute(instance.instance, {})

    def test_execute_action_which_raises_exception_sends_callbacks(self):
        from tests.testapps.HelloWorld.exceptions import CustomException
        step = Step(app='HelloWorld', action='Buggy')
        instance = AppInstance.create(app_name='HelloWorld', device_name='device1')

        result = {'started_triggered': False}

        @callbacks.data_sent.connect
        def callback_is_sent(sender, **kwargs):
            if isinstance(sender, Step):
                self.assertIs(sender, step)
                self.assertIn('callback_name', kwargs)
                self.assertEqual(kwargs['callback_name'], 'Step Started')
                self.assertIn('object_type', kwargs)
                self.assertEqual(kwargs['object_type'], 'Step')
                result['started_triggered'] = True

        with self.assertRaises(CustomException):
            step.execute(instance.instance, {})

        self.assertTrue(result['started_triggered'])

    def test_execute_global_action(self):
        step = Step(app='HelloWorld', action='global2', arguments=[Argument('arg1', value='something')])
        instance = AppInstance.create(app_name='HelloWorld', device_name='')
        result = step.execute(instance.instance, {})
        self.assertAlmostEqual(result.result, 'something')
        self.assertEqual(result.status, 'Success')
        self.assertEqual(step._output, result)

    def test_execute_event(self):
        step = Step(app='HelloWorld', action='Sample Event', arguments=[Argument('arg1', value=1)])
        instance = AppInstance.create(app_name='HelloWorld', device_name='device1')

        import time
        from tests.testapps.HelloWorld.events import event1
        import threading

        def sender():
            time.sleep(0.1)
            event1.trigger(3)

        thread = threading.Thread(target=sender)
        start = time.time()
        thread.start()
        result = step.execute(instance.instance, {})
        end = time.time()
        thread.join()
        self.assertEqual(result, ActionResult(4, 'Success'))
        self.assertGreater((end - start), 0.1)

    def test_set_args_valid(self):
        step = Step(app='HelloWorld', action='Add Three',
                    arguments=[Argument('num1', value='-5.6'),
                               Argument('num2', value='4.3'),
                               Argument('num3', value='10.2')])
        arguments = [Argument('num1', value='-5.62'), Argument('num2', value='5'), Argument('num3', value='42.42')]
        step.set_arguments(arguments)

        arguments = {'num1': Argument('num1', value='-5.62'),
                     'num2': Argument('num2', value='5'),
                     'num3': Argument('num3', value='42.42')}
        self.assertEqual(len(step.arguments), len(arguments))
        for arg_name, arg in step.arguments.items():
            self.assertIn(arg_name, arguments)
            self.assertEqual(arg, arguments[arg_name])

    def test_set_args_invalid_name(self):
        step = Step(app='HelloWorld', action='Add Three',
                    arguments=[Argument('num1', value='-5.6'),
                               Argument('num2', value='4.3'),
                               Argument('num3', value='10.2')])
        with self.assertRaises(InvalidArgument):
            step.set_arguments(
                [Argument('num1', value='-5.62'), Argument('invalid', value='5'), Argument('num3', value='42.42')])

    def test_set_args_invalid_format(self):
        step = Step(app='HelloWorld', action='Add Three',
                    arguments=[Argument('num1', value='-5.6'),
                               Argument('num2', value='4.3'),
                               Argument('num3', value='10.2')])
        with self.assertRaises(InvalidArgument):
            step.set_arguments(
                [Argument('num1', value='-5.62'), Argument('num2', value='5'), Argument('num3', value='invalid')])

    def test_execute_with_triggers(self):
        triggers = [Condition('HelloWorld', action='regMatch', arguments=[Argument('regex', value='aaa')])]
        step = Step(app='HelloWorld', action='helloWorld', triggers=triggers)
        instance = AppInstance.create(app_name='HelloWorld', device_name='device1')
        step.send_data_to_trigger({"data_in": {"data": 'aaa'}})

        result = {'triggered': False}

        @callbacks.data_sent.connect
        def callback_is_sent(sender, **kwargs):
            if kwargs['callback_name'] == "Trigger Step Taken":
                result['triggered'] = True

        step.execute(instance.instance, {})
        self.assertTrue(result['triggered'])

    def test_execute_multiple_triggers(self):
        triggers = [Condition('HelloWorld', action='regMatch', arguments=[Argument('regex', value='aaa')])]
        step = Step(app='HelloWorld', action='helloWorld', triggers=triggers)
        instance = AppInstance.create(app_name='HelloWorld', device_name='device1')
        step.send_data_to_trigger({"data_in": {"data": 'a'}})

        trigger_taken = {'triggered': 0}
        trigger_not_taken = {'triggered': 0}

        @callbacks.data_sent.connect
        def callback_is_sent(sender, **kwargs):
            if kwargs['callback_name'] == "Trigger Step Taken":
                trigger_taken['triggered'] += 1
            elif kwargs['callback_name'] == "Trigger Step Not Taken":
                step.send_data_to_trigger({"data_in": {"data": 'aaa'}})
                trigger_not_taken['triggered'] += 1

        step.execute(instance.instance, {})
        self.assertEqual(trigger_taken['triggered'], 1)
        self.assertEqual(trigger_not_taken['triggered'], 1)<|MERGE_RESOLUTION|>--- conflicted
+++ resolved
@@ -24,26 +24,16 @@
     def tearDownClass(cls):
         apps.clear_cache()
 
-<<<<<<< HEAD
-    def __compare_init(self, elem, name, action, app, device, arguments=None, triggers=None,
-                       widgets=None, risk=0., position=None, uid=None, templated=False, raw_representation=None):
+    def __compare_init(self, elem, name, action, app, device_id, arguments=None, triggers=None,
+                       risk=0., position=None, uid=None, templated=False, raw_representation=None):
         self.assertEqual(elem.name, name)
         self.assertEqual(elem.action, action)
         self.assertEqual(elem.app, app)
-        self.assertEqual(elem.device, device)
+        self.assertEqual(elem.device_id, device_id)
         arguments = {arg.name: arg for arg in arguments}
         if arguments:
             self.assertDictEqual(elem.arguments, arguments)
         self.assertDictEqual({key: argument for key, argument in elem.arguments.items()}, arguments)
-=======
-    def __compare_init(self, elem, name, action, app, inputs, device_id=None, triggers=None, risk=0.,
-                       position=None, uid=None, templated=False, raw_representation=None):
-        self.assertEqual(elem.name, name)
-        self.assertEqual(elem.action, action)
-        self.assertEqual(elem.app, app)
-        self.assertEqual(elem.device_id, device_id)
-        self.assertDictEqual({key: input_element for key, input_element in elem.inputs.items()}, inputs)
->>>>>>> 60a82a96
         self.assertEqual(elem.risk, risk)
         if triggers:
             self.assertEqual(len(elem.triggers), len(triggers))
@@ -116,25 +106,15 @@
         step = Step('HelloWorld', 'helloWorld', device_id='test')
         self.__compare_init(step, '', 'helloWorld', 'HelloWorld', {}, device_id='test')
 
-<<<<<<< HEAD
     def test_init_with_arguments_no_conversion(self):
         step = Step('HelloWorld', 'returnPlusOne', arguments=[Argument('number', value=-5.6)])
-        self.__compare_init(step, '', 'returnPlusOne', 'HelloWorld', '',
+        self.__compare_init(step, '', 'returnPlusOne', 'HelloWorld',
                             arguments=[Argument('number', value=-5.6)])
 
     def test_init_with_arguments_with_conversion(self):
         step = Step('HelloWorld', 'returnPlusOne', arguments=[Argument('number', value='-5.6')])
-        self.__compare_init(step, '', 'returnPlusOne', 'HelloWorld', '',
-                            arguments=[Argument('number', value='-5.6')])
-=======
-    def test_init_with_inputs_no_conversion(self):
-        step = Step('HelloWorld', 'returnPlusOne', inputs={'number': -5.6})
-        self.__compare_init(step, '', 'returnPlusOne', 'HelloWorld', {'number': -5.6})
-
-    def test_init_with_inputs_with_conversion(self):
-        step = Step('HelloWorld', 'returnPlusOne', inputs={'number': '-5.6'})
-        self.__compare_init(step, '', 'returnPlusOne', 'HelloWorld', {'number': -5.6})
->>>>>>> 60a82a96
+        self.__compare_init(step, '', 'returnPlusOne', 'HelloWorld',
+                            arguments=[Argument('number', value=-5.6)])
 
     def test_init_with_invalid_argument_name(self):
         with self.assertRaises(InvalidArgument):
