--- conflicted
+++ resolved
@@ -3,15 +3,10 @@
 import apps
 import core.config.config
 from core.case import callbacks
-from core.helpers import import_all_filters, import_all_flags
 from server import flaskserver as server
 from server.returncodes import *
-<<<<<<< HEAD
-from core.helpers import import_all_apps, import_all_transforms, import_all_conditions
-from tests.apps import App
-=======
+from core.helpers import import_all_transforms, import_all_conditions
 from server.triggers import Triggers
->>>>>>> ec99ff3b
 from tests import config
 from tests.util.servertestcase import ServerTestCase
 
@@ -150,7 +145,7 @@
         apps.clear_cache()
 
     def test_add_and_display_and_remove_trigger(self):
-        condition = {"action": 'regMatch', "args": [{'name': 'regex', 'value': '(.*)'}], "filters": []}
+        condition = {"action": 'regMatch', "args": [{'name': 'regex', 'value': '(.*)'}], "transforms": []}
         data = {"playbook": "test",
                 "workflow": self.test_trigger_workflow,
                 "conditions": [condition]}
@@ -205,7 +200,7 @@
         self.assertEqual(response._status_code, 400)
 
     def test_add_trigger_add_duplicate(self):
-        condition = {"action": 'regMatch', "args": [{'name': 'regex', 'value': '(.*)'}], "filters": []}
+        condition = {"action": 'regMatch', "args": [{'name': 'regex', 'value': '(.*)'}], "transforms": []}
         data = {"playbook": "test",
                 "workflow": self.test_trigger_workflow,
                 "conditions": [condition]}
@@ -221,7 +216,7 @@
                                       status_code=OBJECT_DNE_ERROR)
 
     def test_edit_trigger(self):
-        condition = {"action": 'regMatch', "args": [{'name': 'regex', 'value': '(.*)'}], "filters": []}
+        condition = {"action": 'regMatch', "args": [{'name': 'regex', 'value': '(.*)'}], "transforms": []}
         data = {"playbook": "test",
                 "workflow": self.test_trigger_workflow,
                 "conditions": [condition]}
@@ -236,7 +231,7 @@
 
     def test_trigger_execute_old(self):
         server.running_context.controller.initialize_threading()
-        condition = {"action": 'regMatch', "args": [{'name': 'regex', 'value': '(.*)'}], "filters": []}
+        condition = {"action": 'regMatch', "args": [{'name': 'regex', 'value': '(.*)'}], "transforms": []}
         data = {"playbook": "test",
                 "workflow": self.test_trigger_workflow,
                 "conditions": [condition]}
@@ -257,7 +252,7 @@
         self.assertListEqual(response['errors'], [])
 
     def test_trigger_execute_invalid_name(self):
-        condition = {"action": 'regMatch', "args": [{'name': 'regex', 'value': '(.*)'}], "filters": []}
+        condition = {"action": 'regMatch', "args": [{'name': 'regex', 'value': '(.*)'}], "transforms": []}
         data = {"playbook": "test",
                 "workflow": "invalid_workflow_name",
                 "conditions": [condition]}
@@ -272,7 +267,7 @@
         self.assertIn(error, response["errors"])
 
     def test_trigger_execute_no_matching_trigger(self):
-        condition = {"action": 'regMatch', "args": [{'name': 'regex', 'value': 'aaaa'}], "filters": []}
+        condition = {"action": 'regMatch', "args": [{'name': 'regex', 'value': 'aaaa'}], "transforms": []}
         data = {"playbook": "test",
                 "workflow": self.test_trigger_workflow,
                 "conditions": [condition]}
@@ -284,7 +279,7 @@
 
     def test_trigger_execute_change_input_old(self):
         server.running_context.controller.initialize_threading()
-        condition = {"action": 'regMatch', "args": [{'name': 'regex', 'value': '(.*)'}], "filters": []}
+        condition = {"action": 'regMatch', "args": [{'name': 'regex', 'value': '(.*)'}], "transforms": []}
         data = {"playbook": "test",
                 "workflow": self.test_trigger_workflow,
                 "conditions": [condition]}
@@ -317,7 +312,7 @@
 
     def test_trigger_with_change_input_invalid_input(self):
         server.running_context.controller.initialize_threading()
-        condition = {"action": 'regMatch', "args": [{'name': 'regex', 'value': '(.*)'}], "filters": []}
+        condition = {"action": 'regMatch', "args": [{'name': 'regex', 'value': '(.*)'}], "transforms": []}
         data = {"playbook": "test",
                 "workflow": self.test_trigger_workflow,
                 "conditions": [condition]}
@@ -339,7 +334,7 @@
 
     def test_trigger_execute_one(self):
         server.running_context.controller.initialize_threading()
-        condition = {"action": 'regMatch', "args": [{'name': 'regex', 'value': '(.*)'}], "filters": []}
+        condition = {"action": 'regMatch', "args": [{'name': 'regex', 'value': '(.*)'}], "transforms": []}
         data = {"playbook": "test",
                 "workflow": self.test_trigger_workflow,
                 "conditions": [condition]}
@@ -371,7 +366,7 @@
         self.assertEqual(0, len(response["errors"]))
 
     def test_trigger_execute_one_invalid_name(self):
-        condition = {"action": 'regMatch', "args": [{'name': 'regex', 'value': '(.*)'}], "filters": []}
+        condition = {"action": 'regMatch', "args": [{'name': 'regex', 'value': '(.*)'}], "transforms": []}
         data = {"playbook": "test",
                 "workflow": self.test_trigger_workflow,
                 "conditions": [condition]}
@@ -386,7 +381,7 @@
 
     def test_trigger_execute_tag(self):
         server.running_context.controller.initialize_threading()
-        condition = {"action": 'regMatch', "args": [{'name': 'regex', 'value': '(.*)'}], "filters": []}
+        condition = {"action": 'regMatch', "args": [{'name': 'regex', 'value': '(.*)'}], "transforms": []}
         data = {"playbook": "test",
                 "workflow": self.test_trigger_workflow,
                 "conditions": [condition],
@@ -423,7 +418,7 @@
 
     def test_trigger_execute_multiple_tags(self):
         server.running_context.controller.initialize_threading()
-        condition = {"action": 'regMatch', "args": [{'name': 'regex', 'value': '(.*)'}], "filters": []}
+        condition = {"action": 'regMatch', "args": [{'name': 'regex', 'value': '(.*)'}], "transforms": []}
         data = {"playbook": "test",
                 "workflow": self.test_trigger_workflow,
                 "conditions": [condition],
@@ -462,7 +457,7 @@
 
     def test_trigger_execute_multiple_tags_with_name(self):
         server.running_context.controller.initialize_threading()
-        condition = {"action": 'regMatch', "args": [{'name': 'regex', 'value': '(.*)'}], "filters": []}
+        condition = {"action": 'regMatch', "args": [{'name': 'regex', 'value': '(.*)'}], "transforms": []}
         data = {"playbook": "test",
                 "workflow": self.test_trigger_workflow,
                 "conditions": [condition],
@@ -505,7 +500,7 @@
                                    headers=self.headers, status_code=OBJECT_CREATED, content_type='application/json',
                                    data=json.dumps(data))
 
-        condition = {"action": 'regMatch', "args": [{'name': 'regex', 'value': '(.*)'}], "filters": []}
+        condition = {"action": 'regMatch', "args": [{'name': 'regex', 'value': '(.*)'}], "transforms": []}
         data = {"playbook": "test_playbook",
                 "workflow": "test_workflow",
                 "conditions": [condition]}
@@ -530,7 +525,7 @@
                                    headers=self.headers, status_code=OBJECT_CREATED, content_type='application/json',
                                    data=json.dumps(data))
 
-        condition = {"action": 'regMatch', "args": [{'name': 'regex', 'value': '(.*)'}], "filters": []}
+        condition = {"action": 'regMatch', "args": [{'name': 'regex', 'value': '(.*)'}], "transforms": []}
         data = {"playbook": "test_playbook",
                 "workflow": "test_workflow",
                 "conditions": [condition]}
