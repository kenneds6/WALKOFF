--- conflicted
+++ resolved
@@ -4,11 +4,7 @@
 from core.case import subscription
 import core.controller
 import core.loadbalancer
-<<<<<<< HEAD
-import core.workflowExecutor
-=======
 import core.multiprocessedexecutor
->>>>>>> b62ed3f9
 from core.helpers import import_all_flags, import_all_filters, import_all_apps
 from tests import config
 from tests.util.case_db_help import *
@@ -26,13 +22,8 @@
         core.config.config.filters = import_all_filters('tests.util.flagsfilters')
         core.config.config.load_flagfilter_apis(path=config.function_api_path)
         core.config.config.num_processes = 2
-<<<<<<< HEAD
-        core.workflowExecutor.WorkflowExecutor.initialize_threading = mock_initialize_threading
-        core.workflowExecutor.WorkflowExecutor.shutdown_pool = mock_shutdown_pool
-=======
         core.multiprocessedexecutor.MultiprocessedExecutor.initialize_threading = mock_initialize_threading
         core.multiprocessedexecutor.MultiprocessedExecutor.shutdown_pool = mock_shutdown_pool
->>>>>>> b62ed3f9
 
     def setUp(self):
         self.controller = core.controller.controller
