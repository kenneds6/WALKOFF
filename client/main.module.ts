import { NgModule } from '@angular/core';
import { Http, RequestOptions, Response } from '@angular/http';
import { BrowserModule } from '@angular/platform-browser';
import { FormsModule, ReactiveFormsModule }   from '@angular/forms';
import { HttpModule } from '@angular/http';
import { NgbModule } from '@ng-bootstrap/ng-bootstrap';
import { NgxDatatableModule } from '@swimlane/ngx-datatable';
import { ToastyModule } from 'ng2-toasty';
import { Select2Module } from 'ng2-select2';
import { AuthConfig, tokenNotExpired } from 'angular2-jwt';
import { JwtConfigService, JwtHttp, RefreshConfig } from 'angular2-jwt-refresh';
import { DateTimePickerModule } from 'ng-pick-datetime';

// Custom routing module
import { RoutingModule } from './routing';
import { MainComponent } from './main/main.component';
import { SchedulerComponent } from './scheduler/scheduler.component';
import { PlaybookComponent } from './playbook/playbook.component';
import { DevicesComponent } from './devices/devices.component';
import { TriggersComponent } from './triggers/triggers.component';
import { CasesComponent } from './cases/cases.component';
import { SettingsComponent } from './settings/settings.component';
<<<<<<< HEAD
import { DashboardComponent } from './dashboard/dashboard.component';
=======

import { SchedulerModalComponent } from './scheduler/scheduler.modal.component';
>>>>>>> 052a31a2
import { DevicesModalComponent } from './devices/devices.modal.component';
import { CasesModalComponent } from './cases/cases.modal.component';
import { SettingsUserModalComponent } from './settings/settings.user.modal.component';

@NgModule({
	imports: [
		BrowserModule,
		FormsModule,
		ReactiveFormsModule,
		HttpModule,
		RoutingModule,
		NgbModule.forRoot(),
		NgxDatatableModule,
		ToastyModule.forRoot(),
		Select2Module,
		DateTimePickerModule,
	],
	declarations: [
		//Main component
		MainComponent,
		//Router module components
		PlaybookComponent,
<<<<<<< HEAD
		DashboardComponent,
=======
		SchedulerComponent,
>>>>>>> 052a31a2
		DevicesComponent,
		TriggersComponent,
		CasesComponent,
		SettingsComponent,
		//Modals
		SchedulerModalComponent,
		DevicesModalComponent,
		CasesModalComponent,
		SettingsUserModalComponent,
	],
	providers: [{
		provide: JwtHttp,
		useFactory: getJwtHttp,
		deps: [ Http, RequestOptions ]
	}],
	entryComponents: [
		SchedulerModalComponent,
		DevicesModalComponent,
		CasesModalComponent,
		SettingsUserModalComponent,
	],
	bootstrap: [MainComponent]
})
export class MainModule {}

export function getJwtHttp(http: Http, options: RequestOptions) {
	let jwtOptions: RefreshConfig = {
		endPoint: '/api/auth/refresh',
		// optional
		// payload: { type: 'refresh' },
		beforeSeconds: 300, // refresh token before 5 min
		tokenName: 'refresh_token',
		refreshTokenGetter: (() => {
			let token = sessionStorage.getItem('refresh_token');

			if (token && tokenNotExpired(null, token)) return token;

			//TODO: figure out a better way of handling this... maybe incorporate login into the main component somehow
			location.href = '/login';
			return;
		}),
		tokenSetter: ((res: Response): boolean | Promise<void> => {
			res = res.json();

			if (!(<any>res)['access_token']) {
				sessionStorage.removeItem('access_token');
				sessionStorage.removeItem('refresh_token');
				//TODO: figure out a better way of handling this... maybe incorporate login into the main component somehow
				location.href = '/login';
				return false;
			}

			sessionStorage.setItem('access_token', (<any>res)['access_token']);
			// sessionStorage.setItem('refresh_token', (<any>res)['refresh_token']);

			return true;
		})
	};

	let authConfig = new AuthConfig({
		noJwtError: true,
		// globalHeaders: [{ 'Accept': 'application/json' }],
		tokenName: 'access_token',
		tokenGetter: (() => sessionStorage.getItem('access_token')),
	});

	return new JwtHttp(
		new JwtConfigService(jwtOptions, authConfig),
		http,
		options
	);
}<|MERGE_RESOLUTION|>--- conflicted
+++ resolved
@@ -20,12 +20,9 @@
 import { TriggersComponent } from './triggers/triggers.component';
 import { CasesComponent } from './cases/cases.component';
 import { SettingsComponent } from './settings/settings.component';
-<<<<<<< HEAD
 import { DashboardComponent } from './dashboard/dashboard.component';
-=======
 
 import { SchedulerModalComponent } from './scheduler/scheduler.modal.component';
->>>>>>> 052a31a2
 import { DevicesModalComponent } from './devices/devices.modal.component';
 import { CasesModalComponent } from './cases/cases.modal.component';
 import { SettingsUserModalComponent } from './settings/settings.user.modal.component';
@@ -48,11 +45,8 @@
 		MainComponent,
 		//Router module components
 		PlaybookComponent,
-<<<<<<< HEAD
 		DashboardComponent,
-=======
 		SchedulerComponent,
->>>>>>> 052a31a2
 		DevicesComponent,
 		TriggersComponent,
 		CasesComponent,
