--- conflicted
+++ resolved
@@ -7,7 +7,7 @@
 import { PlaybookService } from './playbook.service';
 import { AuthService } from '../auth/auth.service';
 
-import { App } from '../models/api/app';
+import { AppApi } from '../models/api/appApi';
 import { ActionApi } from '../models/api/actionApi';
 import { ParameterApi } from '../models/api/parameterApi';
 import { ConditionApi } from '../models/api/conditionApi';
@@ -45,11 +45,7 @@
 	playbooks: Playbook[] = [];
 	cy: any;
 	ur: any;
-<<<<<<< HEAD
 	appApis: AppApi[] = [];
-=======
-	apps: App[] = [];
->>>>>>> 553119ae
 	offset: GraphPosition = { x: -330, y: -170 };
 	selectedStep: Step; // node being displayed in json editor
 	selectedNextStepParams: {
@@ -495,53 +491,6 @@
 			.then(playbooks => this.playbooks = playbooks);
 	}
 
-<<<<<<< HEAD
-=======
-	getAppsAndActions(): void {
-		this.playbookService.getAppsAndActions()
-			.then((actionsForApps) => {
-				// this.apps = _.map(actionsForApps, function (app: { [key: string] : ActionApi }, appName: string) {
-				// 	return <App>{ name: appName, actionApis: _.map(app, function (action: ActionApi, actionName: string) {
-				// 		action.name = actionName;
-
-				// 		return action;
-				// 	})};
-				// })
-
-				// TODO: remove this once the back end is fixed to properly return type: object instead of wrapping it in a schema object for type "object"
-				actionsForApps.forEach(app => {
-					app.actionApis.forEach(actionApi => {
-						actionApi.args.forEach(arg => {
-							if (!arg.type && (<any>arg).schema) arg.type = (<any>arg).schema.type;
-						});
-					});
-				});
-
-				// this.apps.filter(a => a.actionApis.length);
-				this.apps = actionsForApps;
-
-				// TODO: these lines just add the global conditions/transforms to each of the apps.
-				// Shouldn't be necessary when app-specific flags/filters is implemented
-				// Also should just rely on the global get api function.
-				this.playbookService.getConditions().then(c => {
-					this.apps.forEach(a => a.conditionApis = _.cloneDeep(c[0].conditionApis));
-					console.log(this.apps, c);
-				});
-				this.playbookService.getTransforms().then(t => this.apps.forEach(a => a.transformApis = _.cloneDeep(t[0].transformApis)));
-
-				// this.actionTree = _.reduce(actionsForApps, function (result: any[], actionObj: { [key: string]: Action }, app: string) {
-				// 	let appObj: any = { name: app, children: [] };
-					
-				// 	Object.keys(actionObj).forEach(actionName => appObj.children.push({ name: actionName, id: app }));
-
-				// 	result.push(appObj);
-
-				// 	return result;
-				// }, []);
-			});
-	}
-
->>>>>>> 553119ae
 	/**
 	 * Sanitizes an argument so we don't have bad data on save, such as a value when reference is specified.
 	 * @param argument The argument to sanitize
@@ -996,7 +945,6 @@
 				let playbookName = this._getModalPlaybookName();
 				this.playbookService.newWorkflow(playbookName, this.modalParams.newWorkflow)
 					.then(newWorkflow => {
-<<<<<<< HEAD
 						let pb = this.playbooks.find(pb => pb.name === playbookName);
 						if (pb) {
 							pb.workflows.push(newWorkflow);
@@ -1008,10 +956,6 @@
 						}
 						if (!this.loadedWorkflow) this.loadWorkflow(playbookName, this.modalParams.newWorkflow);
 						this.toastyService.success(`Created workflow "${playbookName} - ${this.modalParams.newWorkflow}".`);
-=======
-						if (!this.loadedWorkflow) this.loadedWorkflow = newWorkflow;
-						this.toastyService.success(`Created workflow "${this._getModalPlaybookName()} - ${this.modalParams.newWorkflow}".`);
->>>>>>> 553119ae
 						this._closeModal();
 					})
 					.catch(e => this.toastyService.error(`Error creating workflow "${playbookName} - ${this.modalParams.newWorkflow}": ${e.message}`));
@@ -1038,17 +982,12 @@
 				this.playbookService.renameWorkflow(playbook, workflow, this.modalParams.newWorkflow)
 					.then(() => {
 						this.playbooks.find(pb => pb.name === playbook).workflows.find(wf => wf.name === workflow).name = this.modalParams.newWorkflow;
-<<<<<<< HEAD
 						// Rename our loaded workflow if necessary.
 						if (this.currentPlaybook === playbook && this.currentWorkflow === workflow && this.loadedWorkflow) {
 							this.loadedWorkflow.name = this.modalParams.newWorkflow;
 							this.currentWorkflow = this.modalParams.newWorkflow;
 						}
 						this.toastyService.success(`Successfully renamed workflow "${playbookName} - ${this.modalParams.newWorkflow}".`);
-=======
-						//TODO: rename loaded workflow
-						this.toastyService.success(`Successfully renamed workflow "${this._getModalPlaybookName()} - ${this.modalParams.newWorkflow}".`);
->>>>>>> 553119ae
 						this._closeModal();
 					})
 					.catch(e => this.toastyService.error(`Error renaming workflow "${playbookName} - ${this.modalParams.newWorkflow}": ${e.message}`));
