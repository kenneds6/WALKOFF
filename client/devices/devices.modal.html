<div class="modal-header">
	<h4 class="modal-title">{{title}}</h4>
</div>
<div class="modal-body">
	<div class="container-fluid">
		<div class="row">
			<div class="col-xs-6">
				<div class="form-group">
					<label for="name">Name</label>
					<input type="text" class="form-control" [(ngModel)]="workingDevice.name" name="name" required tabindex="1">
				</div>
				<div class="form-group">
					<label for="name">Associated App</label>
<<<<<<< HEAD
					<select class="form-control" [value]="workingDevice.app" (change)="handleAppSelection($event, $event.target.value)" name="app"
					 tabindex="3">
=======
					<select class="form-control" [(ngModel)]="workingDevice.app" name="app" tabindex="2">
>>>>>>> 052a31a2
						<option value=""></option>
						<option *ngFor="let i of appNames" [value]="i" [label]="i"></option>
					</select>
				</div>
			</div>
			<div class="col-xs-6">
				<div class="form-group">
					<label for="name">Description</label>
					<input type="text" class="form-control" [(ngModel)]="workingDevice.ip" name="ip" required tabindex="2">
				</div>
				<div class="form-group">
					<label for="name">Device Type</label>
					<select class="form-control" [value]="workingDevice.type" (change)="handleDeviceTypeSelection(event, $event.target.checked)"
					 name="type" tabindex="4">
						<option value=""></option>
						<option *ngFor="let i of appNames" [value]="i" [label]="i"></option>
					</select>
				</div>
				<!-- <div class="form-group">
					<label for="name">Password</label>
					<input type="password" class="form-control" [(ngModel)]="workingDevice.password" name="newPassword" required tabindex="6">
				</div> -->
			</div>
		</div>
<<<<<<< HEAD
		<div *ngFor="let i of selectedDeviceType.fields" class="form-group">
			<label for="name">{{i.name}}</label>

			<!-- Normal string text entries -->
			<input *ngIf="i.type === 'string' && !i.enum && !i.encrypted" class="form-control" [(ngModel)]="workingDevice.fields[i.name]" type="text"
			[attr.minlength]="i.minLength > 0 ? i.minLength : null"
			[attr.maxlength]="i.maxLength > 0 ? i.maxLength : null"
			[attr.pattern]="i.pattern ? i.pattern : null"
			[attr.required]="i.required"
			[attr.placeholder]="i.placeholder"
			>

			<!-- Enum types, make a select box -->
			<select *ngIf="i.enum" class="form-control" name="{{i.name}}" [(ngModel)]="workingDevice.fields[i.name]">
				<option *ngIf="i.required" value=""></option>
				<option *ngFor="let i of i.enum" [value]="i" [label]="i"></option>
			</select>

			<!-- For numbers enter number info -->
			<input *ngIf="i.type === 'number' || i.type === 'integer'" class="form-control" [(ngModel)]="workingDevice.fields[i.name]" type="number"
			[attr.min]="getMin(i)"
			[attr.max]="getMax(i)"
			[attr.step]="i.multipleOf > 0 ? i.multipleOf : null"
			[attr.multipleOf]="i.multipleOf > 0 ? i.multipleOf : null"
			[attr.required]="i.required"
			[attr.placeholder]="i.placeholder"
			>

			<!-- Checkbox for boolean values -->
			<input *ngIf="i.type === 'boolean'" type="checkbox" class="form-control" name="{{i.name}}" [(ngModel)]="workingDevice.fields[i.name]">
		</div>
	</div>
	<div class="modal-footer">
		<button type="button" class="btn btn-secondary" (click)="activeModal.dismiss()">Undo Changes and Close</button>
		<button type="button" class="btn btn-primary" (click)="submit()">{{submitText}}</button>
	</div>
=======
	</div>
</div>
<div class="modal-footer">
	<button type="button" class="btn btn-secondary" (click)="activeModal.dismiss()">Undo Changes and Close</button>
	<button type="button" class="btn btn-primary" (click)="submit()">{{submitText}}</button>
</div>
>>>>>>> 052a31a2
<|MERGE_RESOLUTION|>--- conflicted
+++ resolved
@@ -11,12 +11,8 @@
 				</div>
 				<div class="form-group">
 					<label for="name">Associated App</label>
-<<<<<<< HEAD
 					<select class="form-control" [value]="workingDevice.app" (change)="handleAppSelection($event, $event.target.value)" name="app"
 					 tabindex="3">
-=======
-					<select class="form-control" [(ngModel)]="workingDevice.app" name="app" tabindex="2">
->>>>>>> 052a31a2
 						<option value=""></option>
 						<option *ngFor="let i of appNames" [value]="i" [label]="i"></option>
 					</select>
@@ -41,18 +37,13 @@
 				</div> -->
 			</div>
 		</div>
-<<<<<<< HEAD
 		<div *ngFor="let i of selectedDeviceType.fields" class="form-group">
 			<label for="name">{{i.name}}</label>
 
 			<!-- Normal string text entries -->
-			<input *ngIf="i.type === 'string' && !i.enum && !i.encrypted" class="form-control" [(ngModel)]="workingDevice.fields[i.name]" type="text"
-			[attr.minlength]="i.minLength > 0 ? i.minLength : null"
-			[attr.maxlength]="i.maxLength > 0 ? i.maxLength : null"
-			[attr.pattern]="i.pattern ? i.pattern : null"
-			[attr.required]="i.required"
-			[attr.placeholder]="i.placeholder"
-			>
+			<input *ngIf="i.type === 'string' && !i.enum && !i.encrypted" class="form-control" [(ngModel)]="workingDevice.fields[i.name]"
+			 type="text" [attr.minlength]="i.minLength > 0 ? i.minLength : null" [attr.maxlength]="i.maxLength > 0 ? i.maxLength : null"
+			 [attr.pattern]="i.pattern ? i.pattern : null" [attr.required]="i.required" [attr.placeholder]="i.placeholder">
 
 			<!-- Enum types, make a select box -->
 			<select *ngIf="i.enum" class="form-control" name="{{i.name}}" [(ngModel)]="workingDevice.fields[i.name]">
@@ -61,28 +52,16 @@
 			</select>
 
 			<!-- For numbers enter number info -->
-			<input *ngIf="i.type === 'number' || i.type === 'integer'" class="form-control" [(ngModel)]="workingDevice.fields[i.name]" type="number"
-			[attr.min]="getMin(i)"
-			[attr.max]="getMax(i)"
-			[attr.step]="i.multipleOf > 0 ? i.multipleOf : null"
-			[attr.multipleOf]="i.multipleOf > 0 ? i.multipleOf : null"
-			[attr.required]="i.required"
-			[attr.placeholder]="i.placeholder"
-			>
+			<input *ngIf="i.type === 'number' || i.type === 'integer'" class="form-control" [(ngModel)]="workingDevice.fields[i.name]"
+			 type="number" [attr.min]="getMin(i)" [attr.max]="getMax(i)" [attr.step]="i.multipleOf > 0 ? i.multipleOf : null" [attr.multipleOf]="i.multipleOf > 0 ? i.multipleOf : null"
+			 [attr.required]="i.required" [attr.placeholder]="i.placeholder">
 
 			<!-- Checkbox for boolean values -->
 			<input *ngIf="i.type === 'boolean'" type="checkbox" class="form-control" name="{{i.name}}" [(ngModel)]="workingDevice.fields[i.name]">
 		</div>
 	</div>
-	<div class="modal-footer">
-		<button type="button" class="btn btn-secondary" (click)="activeModal.dismiss()">Undo Changes and Close</button>
-		<button type="button" class="btn btn-primary" (click)="submit()">{{submitText}}</button>
-	</div>
-=======
-	</div>
 </div>
 <div class="modal-footer">
 	<button type="button" class="btn btn-secondary" (click)="activeModal.dismiss()">Undo Changes and Close</button>
 	<button type="button" class="btn btn-primary" (click)="submit()">{{submitText}}</button>
-</div>
->>>>>>> 052a31a2
+</div>