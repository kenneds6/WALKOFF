import json
import logging
import os
import signal
import threading

import gevent
import zmq.auth as auth
import zmq.green as zmq
from gevent.queue import Queue
from zmq.utils.strtypes import asbytes, cast_unicode

import core.config.config
import core.config.paths
from core.protobuf.build import data_pb2

try:
    from Queue import Queue
except ImportError:
    from queue import Queue
from core.case import callbacks
from core.executionelements.workflow import Workflow

REQUESTS_ADDR = 'tcp://127.0.0.1:5555'
RESULTS_ADDR = 'tcp://127.0.0.1:5556'
COMM_ADDR = 'tcp://127.0.0.1:5557'

logger = logging.getLogger(__name__)


def recreate_workflow(workflow_json):
    """Recreates a workflow from a JSON to prepare for it to be executed.

    Args:
        workflow_json (JSON dict): The input workflow JSON, with some other fields as well.

    Returns:
        (Workflow object, start_input): A tuple containing the reconstructed Workflow object, and the input to
            the start step.
    """
    uid = workflow_json['uid']
    del workflow_json['uid']
    execution_uid = workflow_json['execution_uid']
    del workflow_json['execution_uid']
    start = workflow_json['start']

    start_input = ''
    if 'start_input' in workflow_json:
        start_input = workflow_json['start_input']
        del workflow_json['start_input']

    workflow = Workflow.create(workflow_json)
    workflow.uid = uid
    workflow.set_execution_uid(execution_uid)
    workflow.start = start

    return workflow, start_input


def convert_to_protobuf(sender, workflow_execution_uid='', **kwargs):
    """Converts an execution element and its data to a protobuf message.

    Args:
        sender (execution element): The execution element object that is sending the data.
        workflow_execution_uid (str, optional): The execution UID of the Workflow under which this execution
            element falls. It is not required and defaults to an empty string, but it is highly recommended
            so that the LoadBalancer can keep track of the Workflow's execution.
        kwargs (dict, optional): A dict of extra fields, such as data, callback_name, etc.

    Returns:
        The newly formed protobuf object, serialized as a string to send over the ZMQ socket.
    """
    obj_type = kwargs['object_type']
    packet = data_pb2.Message()
    if obj_type == 'Workflow':
        if 'data' in kwargs:
            packet.type = data_pb2.Message.WORKFLOWPACKETDATA
            wf_packet = packet.workflow_packet_data
            wf_packet.additional_data = kwargs['data']
        else:
            packet.type = data_pb2.Message.WORKFLOWPACKET
            wf_packet = packet.workflow_packet
        wf_packet.sender.name = sender.name
        wf_packet.sender.uid = sender.uid
        wf_packet.sender.workflow_execution_uid = workflow_execution_uid
        wf_packet.callback_name = kwargs['callback_name']
    elif obj_type == 'Step':
        if 'data' in kwargs:
            packet.type = data_pb2.Message.STEPPACKETDATA
            step_packet = packet.step_packet_data
            step_packet.additional_data = kwargs['data']
        else:
            packet.type = data_pb2.Message.STEPPACKET
            step_packet = packet.step_packet
        step_packet.sender.name = sender.name
        step_packet.sender.uid = sender.uid
        step_packet.sender.workflow_execution_uid = workflow_execution_uid
        step_packet.sender.execution_uid = sender.get_execution_uid()
        step_packet.sender.app = sender.app
        step_packet.sender.action = sender.action

        for key, value in sender.inputs.items():
            step_packet.sender.input[key] = str(value)

        step_packet.callback_name = kwargs['callback_name']
    elif obj_type in ['NextStep', 'Flag', 'Filter']:
        packet.type = data_pb2.Message.GENERALPACKET
        general_packet = packet.general_packet
        general_packet.sender.uid = sender.uid
        general_packet.sender.workflow_execution_uid = workflow_execution_uid
        if hasattr(sender, 'app'):
            general_packet.sender.app = sender.app
        general_packet.callback_name = kwargs['callback_name']
    packet_bytes = packet.SerializeToString()
    return packet_bytes


class LoadBalancer:
    def __init__(self, ctx):
        """Initialize a LoadBalancer object, which manages workflow execution.

        Args:
            ctx (Context object): A Context object, shared with the Receiver thread.
        """
        self.available_workers = []
        self.workflow_comms = {}
        self.thread_exit = False
        self.pending_workflows = Queue()

        self.ctx = ctx
        server_secret_file = os.path.join(core.config.paths.zmq_private_keys_path, "server.key_secret")
        server_public, server_secret = auth.load_certificate(server_secret_file)

        self.request_socket = self.ctx.socket(zmq.ROUTER)
        self.request_socket.curve_secretkey = server_secret
        self.request_socket.curve_publickey = server_public
        self.request_socket.curve_server = True
        self.request_socket.bind(REQUESTS_ADDR)

        self.comm_socket = self.ctx.socket(zmq.ROUTER)
        self.comm_socket.curve_secretkey = server_secret
        self.comm_socket.curve_publickey = server_public
        self.comm_socket.curve_server = True
        self.comm_socket.bind(COMM_ADDR)

        gevent.sleep(2)

    def manage_workflows(self):
        """Manages the workflows to be executed and the workers. It waits for the server to submit a request to
        execute a workflow, and then passes the workflow off to an available worker, once one becomes available.
        """
        while True:
            if self.thread_exit:
                break
            # There is a worker available and a workflow in the queue, so pop it off and send it to the worker
            if self.available_workers and not self.pending_workflows.empty():
                workflow = self.pending_workflows.get()
                worker = self.available_workers.pop()
                self.workflow_comms[workflow['execution_uid']] = worker
                self.request_socket.send_multipart([worker, b"", asbytes(json.dumps(workflow))])
            # If there is a worker available but no pending workflows, then see if there are any other workers
            # available, but do not block in case a workflow becomes available
            else:
                try:
                    worker, empty, ready = self.request_socket.recv_multipart(flags=zmq.NOBLOCK)
                    if ready == b"Ready" or ready == b"Done":
                        self.available_workers.append(worker)
                except zmq.ZMQError:
                    gevent.sleep(0.1)
                    continue
        self.request_socket.close()
        self.comm_socket.close()
        return

    def add_workflow(self, workflow_json):
        """Adds a workflow to the queue to be executed.

        Args:
            workflow_json (dict): Dict representation of a workflow, along with some additional fields necessary for
                reconstructing the workflow.
        """
        self.pending_workflows.put(workflow_json)

    def pause_workflow(self, workflow_execution_uid):
        """Pauses a workflow currently executing.

        Args:
            workflow_execution_uid (str): The execution UID of the workflow.
        """
        logger.info('Pausing workflow {0}'.format(workflow_execution_uid))
        if workflow_execution_uid in self.workflow_comms:
            self.comm_socket.send_multipart([self.workflow_comms[workflow_execution_uid], b'', b'Pause'])

    def resume_workflow(self, workflow_execution_uid):
        """Resumes a workflow that has previously been paused.

        Args:
            workflow_execution_uid (str): The execution UID of the workflow.
        """
        logger.info('Resuming workflow {0}'.format(workflow_execution_uid))
        if workflow_execution_uid in self.workflow_comms:
            self.comm_socket.send_multipart([self.workflow_comms[workflow_execution_uid], b'', b'Resume'])

    def send_data_to_trigger(self, data_in, workflow_uids, inputs={}):
        """Sends the data_in to the workflows specified in workflow_uids.

        Args:
            data_in (dict): Data to be used to match against the triggers for a Step awaiting data.
            workflow_uids (list[str]): A list of workflow execution UIDs to send this data to.
            inputs (dict, optional): An optional dict of inputs to update for a Step awaiting data for a trigger.
                Defaults to None.
        """
        data = dict()
        data['data_in'] = data_in
        data['inputs'] = inputs
        for uid in workflow_uids:
            if uid in self.workflow_comms:
                self.comm_socket.send_multipart(
                    [self.workflow_comms[uid], b'', str.encode(json.dumps(data))])


class Worker:
    def __init__(self, id_, worker_environment_setup=None):
        """Initialize a Workflow object, which will be executing workflows.

        Args:
            id_ (str): The ID of the worker. Needed for ZMQ socket communication.
            worker_environment_setup (func, optional): Function to setup globals in the worker.
        """
        signal.signal(signal.SIGINT, self.exit_handler)
        signal.signal(signal.SIGABRT, self.exit_handler)

        def handle_data_sent(sender, **kwargs):
            self.on_data_sent(sender, **kwargs)
        self.handle_data_sent = handle_data_sent
        callbacks.data_sent.connect(handle_data_sent)

        self.thread_exit = False
        self.workflow = None

        server_secret_file = os.path.join(core.config.paths.zmq_private_keys_path, "server.key_secret")
        server_public, server_secret = auth.load_certificate(server_secret_file)
        client_secret_file = os.path.join(core.config.paths.zmq_private_keys_path, "client.key_secret")
        client_public, client_secret = auth.load_certificate(client_secret_file)

        self.ctx = zmq.Context()

        self.request_sock = self.ctx.socket(zmq.REQ)
        self.request_sock.identity = u"Worker-{}".format(id_).encode("ascii")
        self.request_sock.curve_secretkey = client_secret
        self.request_sock.curve_publickey = client_public
        self.request_sock.curve_serverkey = server_public
        self.request_sock.connect(REQUESTS_ADDR)

        self.comm_sock = self.ctx.socket(zmq.REQ)
        self.comm_sock.identity = u"Worker-{}".format(id_).encode("ascii")
        self.comm_sock.curve_secretkey = client_secret
        self.comm_sock.curve_publickey = client_public
        self.comm_sock.curve_serverkey = server_public
        self.comm_sock.connect(COMM_ADDR)

        self.results_sock = self.ctx.socket(zmq.PUSH)
        self.results_sock.identity = u"Worker-{}".format(id_).encode("ascii")
        self.results_sock.curve_secretkey = client_secret
        self.results_sock.curve_publickey = client_public
        self.results_sock.curve_serverkey = server_public
        self.results_sock.connect(RESULTS_ADDR)

        if worker_environment_setup:
            worker_environment_setup()
        else:
            core.config.config.initialize()

        self.comm_thread = threading.Thread(target=self.receive_data)
        self.comm_thread.start()

<<<<<<< HEAD
    def on_data_sent(self, sender, **kwargs):
        obj_type = kwargs['object_type']
        packet = data_pb2.Message()
        if obj_type == 'Workflow':
            if 'data' in kwargs:
                packet.type = data_pb2.Message.WORKFLOWPACKETDATA
                wf_packet = packet.workflow_packet_data
                wf_packet.additional_data = kwargs['data']
            else:
                packet.type = data_pb2.Message.WORKFLOWPACKET
                wf_packet = packet.workflow_packet
            wf_packet.sender.name = sender.name
            wf_packet.sender.uid = sender.uid
            wf_packet.sender.execution_uid = sender.get_execution_uid()
            wf_packet.callback_name = kwargs['callback_name']
        elif obj_type == 'Step':
            if 'data' in kwargs:
                packet.type = data_pb2.Message.STEPPACKETDATA
                step_packet = packet.step_packet_data
                step_packet.additional_data = kwargs['data']
            else:
                packet.type = data_pb2.Message.STEPPACKET
                step_packet = packet.step_packet
            step_packet.sender.name = sender.name
            step_packet.sender.uid = sender.uid
            step_packet.sender.execution_uid = sender.get_execution_uid()
            step_packet.sender.app = sender.app
            step_packet.sender.action = sender.action

            for key, value in sender.input.items():
                step_packet.sender.input[key] = str(value)

            step_packet.callback_name = kwargs['callback_name']
        elif obj_type in ['NextStep', 'Condition', 'Transform']:
            packet.type = data_pb2.Message.GENERALPACKET
            general_packet = packet.general_packet
            general_packet.sender.uid = sender.uid
            if hasattr(sender, 'app'):
                general_packet.sender.app = sender.app
            general_packet.callback_name = kwargs['callback_name']
        packet_bytes = packet.SerializeToString()
        self.results_sock.send(packet_bytes)
=======
        self.execute_workflow_worker()
>>>>>>> ec99ff3b

    def exit_handler(self, signum, frame):
        """Clean up upon receiving a SIGINT or SIGABT.
        """
        self.thread_exit = True
        if self.comm_thread:
            self.comm_thread.join(timeout=2)
        if self.request_sock:
            self.request_sock.close()
        if self.results_sock:
            self.results_sock.close()
        if self.comm_sock:
            self.comm_sock.close()
        os._exit(0)

    def execute_workflow_worker(self):
        """Keep executing workflows as they come in over the ZMQ socket from the manager.
        """
        self.request_sock.send(b"Ready")
        self.comm_sock.send(b"Executing")

        while True:
            workflow_in = self.request_sock.recv()

            self.workflow, start_input = recreate_workflow(json.loads(cast_unicode(workflow_in)))

            self.workflow.execute(execution_uid=self.workflow.get_execution_uid(), start=self.workflow.start,
                                  start_input=start_input)
            self.request_sock.send(b"Done")

    def receive_data(self):
        """Constantly receives data from the ZMQ socket and handles it accordingly.
        """
        while True:
            if self.thread_exit:
                break
            try:
                message = self.comm_sock.recv(zmq.NOBLOCK)
            except zmq.ZMQError:
                gevent.sleep(0.1)
                continue

            if message == b'Pause':
                self.workflow.pause()
                self.comm_sock.send(b"Paused")
            elif message == b'Resume':
                self.workflow.resume()
                self.comm_sock.send(b"Resumed")
            else:
                self.workflow.send_data_to_step(json.loads(message.decode("utf-8")))

            gevent.sleep(0.1)
        return

    def on_data_sent(self, sender, **kwargs):
        """Listens for the data_sent callback, which signifies that an execution element needs to trigger a
                callback in the main thread.

            Args:
                sender (execution element): The execution element that sent the signal.
                kwargs (dict): Any extra data to send.
        """
        packet_bytes = convert_to_protobuf(sender, self.workflow.get_execution_uid(), **kwargs)
        self.results_sock.send(packet_bytes)


class Receiver:
    callback_lookup = {
        'Workflow Execution Start': (callbacks.WorkflowExecutionStart, False),
        'Next Step Found': (callbacks.NextStepFound, False),
        'App Instance Created': (callbacks.AppInstanceCreated, False),
        'Workflow Shutdown': (callbacks.WorkflowShutdown, True),
        'Workflow Input Validated': (callbacks.WorkflowInputInvalid, False),
        'Workflow Input Invalid': (callbacks.WorkflowInputInvalid, False),
        'Workflow Paused': (callbacks.WorkflowPaused, False),
        'Workflow Resumed': (callbacks.WorkflowResumed, False),
        'Step Execution Success': (callbacks.StepExecutionSuccess, True),
        'Step Execution Error': (callbacks.StepExecutionError, True),
        'Step Started': (callbacks.StepStarted, False),
        'Function Execution Success': (callbacks.FunctionExecutionSuccess, True),
        'Step Input Invalid': (callbacks.StepInputInvalid, False),
        'Conditionals Executed': (callbacks.ConditionalsExecuted, False),
        'Next Step Taken': (callbacks.NextStepTaken, False),
        'Next Step Not Taken': (callbacks.NextStepNotTaken, False),
<<<<<<< HEAD
        'Condition Success': (callbacks.ConditionSuccess, False),
        'Condition Error': (callbacks.ConditionError, False),
        'Transform Success': (callbacks.TransformSuccess, False),
        'Transform Error': (callbacks.TransformError, False)}
=======
        'Flag Success': (callbacks.FlagSuccess, False),
        'Flag Error': (callbacks.FlagError, False),
        'Filter Success': (callbacks.FilterSuccess, False),
        'Filter Error': (callbacks.FilterError, False),
        'Trigger Step Taken': (callbacks.TriggerStepTaken, False),
        'Trigger Step Not Taken': (callbacks.TriggerStepNotTaken, False),
        'Trigger Step Awaiting Data': (callbacks.TriggerStepAwaitingData, False)
    }
>>>>>>> ec99ff3b

    def __init__(self, ctx):
        """Initialize a Receiver object, which will receive callbacks from the execution elements.

        Args:
            ctx (Context object): A Context object, shared with the LoadBalancer thread.
        """
        self.thread_exit = False
        self.workflows_executed = 0

        server_secret_file = os.path.join(core.config.paths.zmq_private_keys_path, "server.key_secret")
        server_public, server_secret = auth.load_certificate(server_secret_file)

        self.ctx = ctx

        self.results_sock = self.ctx.socket(zmq.PULL)
        self.results_sock.curve_secretkey = server_secret
        self.results_sock.curve_publickey = server_public
        self.results_sock.curve_server = True
        self.results_sock.bind(RESULTS_ADDR)

    @staticmethod
    def send_callback(callback, sender, data):
        """Sends a callback, received from an execution element over a ZMQ socket.

        Args:
            callback (callback object): The callback object to be sent.
            sender (dict): The sender information.
            data (dict): The data associated with the callback.
        """
        if data:
            callback.send(sender, data=data)
        else:
            callback.send(sender)

    def receive_results(self):
        """Keep receiving results from execution elements over a ZMQ socket, and trigger the callbacks.
        """
        while True:
            if self.thread_exit:
                break
            try:
                message_bytes = self.results_sock.recv(zmq.NOBLOCK)
            except zmq.ZMQError:
                gevent.sleep(0.1)
                continue

            message_outer = data_pb2.Message()
            message_outer.ParseFromString(message_bytes)

            if message_outer.type == data_pb2.Message.WORKFLOWPACKET:
                message = message_outer.workflow_packet
            elif message_outer.type == data_pb2.Message.WORKFLOWPACKETDATA:
                message = message_outer.workflow_packet_data
            elif message_outer.type == data_pb2.Message.STEPPACKET:
                message = message_outer.step_packet
            elif message_outer.type == data_pb2.Message.STEPPACKETDATA:
                message = message_outer.step_packet_data
            else:
                message = message_outer.general_packet

            callback_name = message.callback_name
            sender = message.sender

            try:
                callback = self.callback_lookup[callback_name]
                data = json.loads(message.additional_data) if callback[1] else {}
                Receiver.send_callback(callback[0], sender, data)
            except KeyError:
                logger.error('Unknown callback {} sent'.format(callback_name))
            else:
                if callback_name == 'Workflow Shutdown':
                    self.workflows_executed += 1

        self.results_sock.close()
        return<|MERGE_RESOLUTION|>--- conflicted
+++ resolved
@@ -103,7 +103,7 @@
             step_packet.sender.input[key] = str(value)
 
         step_packet.callback_name = kwargs['callback_name']
-    elif obj_type in ['NextStep', 'Flag', 'Filter']:
+    elif obj_type in ['NextStep', 'Condition', 'Transform']:
         packet.type = data_pb2.Message.GENERALPACKET
         general_packet = packet.general_packet
         general_packet.sender.uid = sender.uid
@@ -274,52 +274,7 @@
         self.comm_thread = threading.Thread(target=self.receive_data)
         self.comm_thread.start()
 
-<<<<<<< HEAD
-    def on_data_sent(self, sender, **kwargs):
-        obj_type = kwargs['object_type']
-        packet = data_pb2.Message()
-        if obj_type == 'Workflow':
-            if 'data' in kwargs:
-                packet.type = data_pb2.Message.WORKFLOWPACKETDATA
-                wf_packet = packet.workflow_packet_data
-                wf_packet.additional_data = kwargs['data']
-            else:
-                packet.type = data_pb2.Message.WORKFLOWPACKET
-                wf_packet = packet.workflow_packet
-            wf_packet.sender.name = sender.name
-            wf_packet.sender.uid = sender.uid
-            wf_packet.sender.execution_uid = sender.get_execution_uid()
-            wf_packet.callback_name = kwargs['callback_name']
-        elif obj_type == 'Step':
-            if 'data' in kwargs:
-                packet.type = data_pb2.Message.STEPPACKETDATA
-                step_packet = packet.step_packet_data
-                step_packet.additional_data = kwargs['data']
-            else:
-                packet.type = data_pb2.Message.STEPPACKET
-                step_packet = packet.step_packet
-            step_packet.sender.name = sender.name
-            step_packet.sender.uid = sender.uid
-            step_packet.sender.execution_uid = sender.get_execution_uid()
-            step_packet.sender.app = sender.app
-            step_packet.sender.action = sender.action
-
-            for key, value in sender.input.items():
-                step_packet.sender.input[key] = str(value)
-
-            step_packet.callback_name = kwargs['callback_name']
-        elif obj_type in ['NextStep', 'Condition', 'Transform']:
-            packet.type = data_pb2.Message.GENERALPACKET
-            general_packet = packet.general_packet
-            general_packet.sender.uid = sender.uid
-            if hasattr(sender, 'app'):
-                general_packet.sender.app = sender.app
-            general_packet.callback_name = kwargs['callback_name']
-        packet_bytes = packet.SerializeToString()
-        self.results_sock.send(packet_bytes)
-=======
         self.execute_workflow_worker()
->>>>>>> ec99ff3b
 
     def exit_handler(self, signum, frame):
         """Clean up upon receiving a SIGINT or SIGABT.
@@ -404,21 +359,14 @@
         'Conditionals Executed': (callbacks.ConditionalsExecuted, False),
         'Next Step Taken': (callbacks.NextStepTaken, False),
         'Next Step Not Taken': (callbacks.NextStepNotTaken, False),
-<<<<<<< HEAD
         'Condition Success': (callbacks.ConditionSuccess, False),
         'Condition Error': (callbacks.ConditionError, False),
         'Transform Success': (callbacks.TransformSuccess, False),
-        'Transform Error': (callbacks.TransformError, False)}
-=======
-        'Flag Success': (callbacks.FlagSuccess, False),
-        'Flag Error': (callbacks.FlagError, False),
-        'Filter Success': (callbacks.FilterSuccess, False),
-        'Filter Error': (callbacks.FilterError, False),
+        'Transform Error': (callbacks.TransformError, False),
         'Trigger Step Taken': (callbacks.TriggerStepTaken, False),
         'Trigger Step Not Taken': (callbacks.TriggerStepNotTaken, False),
         'Trigger Step Awaiting Data': (callbacks.TriggerStepAwaitingData, False)
     }
->>>>>>> ec99ff3b
 
     def __init__(self, ctx):
         """Initialize a Receiver object, which will receive callbacks from the execution elements.
