--- conflicted
+++ resolved
@@ -201,8 +201,6 @@
 
         Args:
             id_ (str): The ID of the worker. Needed for ZMQ socket communication.
-            worker_env (function, optional): The optional custom function to setup the worker environment. Defaults
-                to None.
         """
         signal.signal(signal.SIGINT, self.exit_handler)
         signal.signal(signal.SIGABRT, self.exit_handler)
@@ -243,16 +241,9 @@
         self.results_sock.curve_serverkey = server_public
         self.results_sock.connect(RESULTS_ADDR)
 
-<<<<<<< HEAD
         self.comm_thread = threading.Thread(target=self.receive_data)
         self.comm_thread.start()
 
-        if worker_env:
-            Worker.setup_worker_env = worker_env
-
-        self.setup_worker_env()
-=======
->>>>>>> 79bafa7e
         self.execute_workflow_worker()
 
     def exit_handler(self, signum, frame):
@@ -268,12 +259,6 @@
         if self.comm_sock:
             self.comm_sock.close()
         os._exit(0)
-
-    def setup_worker_env(self):
-        """Sets up the worker environment, as the Worker executes in a new process.
-        """
-        import core.config.config
-        core.config.config.initialize()
 
     def execute_workflow_worker(self):
         """Keep executing workflows as they come in over the ZMQ socket from the manager.
