from xml.etree import cElementTree

from core.case import callbacks
from core.executionelement import ExecutionElement
from core.flag import Flag


class NextStep(ExecutionElement):
    def __init__(self, xml=None, parent_name='', name='', flags=None, ancestry=None):
        if xml is not None:
            self._from_xml(xml, parent_name=parent_name, ancestry=ancestry)
        else:
            ExecutionElement.__init__(self, name=name, parent_name=parent_name, ancestry=ancestry)
            self.flags = flags if flags is not None else []
<<<<<<< HEAD
        # super(Next, self)._register_event_callbacks({'NextStepTaken': callbacks.add_next_step_entry('Step taken'),
        #                                              'NextStepNotTaken': callbacks.add_next_step_entry('Step not taken')})
=======
        super(NextStep, self)._register_event_callbacks(
            {'NextStepTaken': callbacks.add_next_step_entry('Step taken'),
             'NextStepNotTaken': callbacks.add_next_step_entry('Step not taken')})
>>>>>>> 493b96bc

    def _from_xml(self, xml_element, parent_name='', ancestry=None):
        name = xml_element.get('step')
        ExecutionElement.__init__(self, name=name, parent_name=parent_name, ancestry=ancestry)
        self.flags = [Flag(xml=flag_element, parent_name=self.name, ancestry=self.ancestry)
                      for flag_element in xml_element.findall('flag')]

    def to_xml(self, tag='next'):
        if self.name is not None:
            elem = cElementTree.Element(tag)
            name = self.name if self.name else ''
            elem.set('step', name)
            for flag in self.flags:
                elem.append(flag.to_xml())
            return elem

    def create_flag(self, action="", args=None, filters=None):
        new_flag = Flag(action=action,
                        args=(args if args is not None else {}),
                        filters=(filters if filters is not None else []),
                        parent_name=self.name,
                        ancestry=self.ancestry)
        self.flags.append(new_flag)

    def remove_flag(self, index=-1):
        try:
            self.flags.remove(self.flags[index])
            return True
        except IndexError:
            return False

    def __eq__(self, other):
        return self.name == other.name and set(self.flags) == set(other.flags)

    def __call__(self, output=None):
        if all(flag(output=output) for flag in self.flags):
            #self.event_handler.execute_event_code(self, 'NextStepTaken')
            return self.name
        else:
            #self.event_handler.execute_event_code(self, 'NextStepNotTaken')
            return None

    def __repr__(self):
        output = {'flags': [flag.as_json() for flag in self.flags],
                  'name': self.name}
        return str(output)

    def as_json(self):
        name = str(self.name) if self.name else ''
        return {"flags": [flag.as_json() for flag in self.flags],
                "name": name}

    @staticmethod
    def from_json(json, parent_name='', ancestry=None):
        next_step = NextStep(name=json['name'], parent_name=parent_name, ancestry=ancestry)
        next_step.flags = [Flag.from_json(flag, parent_name=next_step.parent_name, ancestry=next_step.ancestry)
                           for flag in json['flags']]
        return next_step<|MERGE_RESOLUTION|>--- conflicted
+++ resolved
@@ -12,14 +12,9 @@
         else:
             ExecutionElement.__init__(self, name=name, parent_name=parent_name, ancestry=ancestry)
             self.flags = flags if flags is not None else []
-<<<<<<< HEAD
-        # super(Next, self)._register_event_callbacks({'NextStepTaken': callbacks.add_next_step_entry('Step taken'),
-        #                                              'NextStepNotTaken': callbacks.add_next_step_entry('Step not taken')})
-=======
         super(NextStep, self)._register_event_callbacks(
             {'NextStepTaken': callbacks.add_next_step_entry('Step taken'),
              'NextStepNotTaken': callbacks.add_next_step_entry('Step not taken')})
->>>>>>> 493b96bc
 
     def _from_xml(self, xml_element, parent_name='', ancestry=None):
         name = xml_element.get('step')
