import xml.etree.cElementTree as et
from os import sep
import os
<<<<<<< HEAD

import time

=======
from collections import namedtuple
>>>>>>> 493b96bc
from apscheduler.events import EVENT_JOB_EXECUTED, EVENT_JOB_ERROR, EVENT_JOB_ADDED, EVENT_JOB_REMOVED, \
    EVENT_SCHEDULER_START, \
    EVENT_SCHEDULER_SHUTDOWN, EVENT_SCHEDULER_PAUSED, EVENT_SCHEDULER_RESUMED
from apscheduler.schedulers.gevent import GeventScheduler

from core import config
from core.workflow import Workflow
from core.case import callbacks
from core.events import EventListener
from core.helpers import locate_workflows_in_directory, construct_workflow_name_key, extract_workflow_name

import multiprocessing
import dill

NUM_PROCESSES = 2
queue = None
pool = None
results = {}

def initialize_threading():
    global queue
    global pool
    global results

    manager = multiprocessing.Manager()
    queue = manager.Queue()

    print("Initializing thread pool...")
    pool = multiprocessing.Pool(processes=NUM_PROCESSES)
    print("Initialized pool.")
    for i in range(0, NUM_PROCESSES):
        results[i] = pool.apply_async(executeWorkflowWorker, (queue,))
    print("Initialized")

def shutdown_pool():
    global pool
    global results
    global queue

    # for i in range(0, NUM_PROCESSES):
    #     while (results[i].ready() is not True):
    #         continue

    time.sleep(2)

<<<<<<< HEAD
    pool.terminate()

def executeWorkflowWorker(queue):

    print("Thread " + str(os.getpid()) + " starting up...")

    while (True):
        #while (queue.empty()):
        #    continue
        print("Thread waiting...")
        pickled_workflow,start,data = queue.get(block=True)
        print("Thread popped something off")
        workflow = dill.loads(pickled_workflow)
        #print("Thread " + str(os.getpid()) + " received and executing workflow "+workflow.get("name"))
        #steps, instances = workflow.execute(start=start, data=data)
=======
_WorkflowKey = namedtuple('WorkflowKey', ['playbook', 'workflow'])
>>>>>>> 493b96bc

class SchedulerStatusListener(EventListener):
    def __init__(self, shared_log=None):
        EventListener.__init__(self, "schedulerStatus", shared_log=shared_log,
                               events={EVENT_SCHEDULER_START: callbacks.add_system_entry("Scheduler start"),
                                       EVENT_SCHEDULER_SHUTDOWN: callbacks.add_system_entry("Scheduler shutdown"),
                                       EVENT_SCHEDULER_PAUSED: callbacks.add_system_entry("Scheduler paused"),
                                       EVENT_SCHEDULER_RESUMED: callbacks.add_system_entry("Scheduler resumed")})


class JobStatusListener(EventListener):
    def __init__(self, shared_log=None):
        EventListener.__init__(self, "jobStatus", shared_log,
                               events={EVENT_JOB_ADDED: callbacks.add_system_entry("Job added"),
                                       EVENT_JOB_REMOVED: callbacks.add_system_entry("Job removed")})




class JobExecutionListener(EventListener):
    def __init__(self, shared_log=None):
        EventListener.__init__(self, "jobExecution", shared_log,
                               events={'JobExecuted': callbacks.add_system_entry("Job executed"),
                                       'JobError': callbacks.add_system_entry("Job executed with error")})

    def execute_event(self, sender, event, data=''):
        if event.exception:
            self.events['JobError'].send(sender, data)
            self.eventlog.append({"jobError": event.retval})
        else:
            self.events['JobExecuted'].send(sender)
            self.eventlog.append({"jobExecuted": event.retval})

    def execute_event_code(self, sender, event_code, data=''):
        if event_code == 'JobExecuted':
            self.events[event_code].send(sender, data)
            self.eventlog.append({"jobExecuted": 'Success'})
        elif event_code == 'JobError':
            self.events[event_code].send(sender, data)
            self.eventlog.append({"jobError": 'Error'})
        else:
            self.eventlog.append({event_code: 'Unsupported!'})

    def callback(self, sender):
        def execution(event):
            self.execute_event(sender, event)

        return execution

class Controller(object):

    def __init__(self, name="defaultController"):
        self.name = name
        self.workflows = {}
        self.load_all_workflows_from_directory()
        self.instances = {}
        self.tree = None
        self.eventlog = []
        self.schedulerStatusListener = SchedulerStatusListener(self.eventlog)
        self.jobStatusListener = JobStatusListener(self.eventlog)
        self.jobExecutionListener = JobExecutionListener(self.eventlog)
        self.scheduler = GeventScheduler()
        self.scheduler.add_listener(self.schedulerStatusListener.callback(self),
                                    EVENT_SCHEDULER_START | EVENT_SCHEDULER_SHUTDOWN
                                    | EVENT_SCHEDULER_PAUSED | EVENT_SCHEDULER_RESUMED)
        self.scheduler.add_listener(self.jobStatusListener.callback(self), EVENT_JOB_ADDED | EVENT_JOB_REMOVED)
        self.scheduler.add_listener(self.jobExecutionListener.callback(self), EVENT_JOB_EXECUTED | EVENT_JOB_ERROR)
        self.ancestry = [self.name]

<<<<<<< HEAD
    def loadWorkflowsFromFile(self, path, name_override=None):
=======
        # MULTIPROCESSING
        # self.pool = multiprocessing.Pool(processes=5)
        # self.manager = multiprocessing.Manager()
        # self.queue = self.manager.SimpleQueue()

    def load_workflow_from_file(self, path, workflow_name, name_override=None, playbook_override=None):
>>>>>>> 493b96bc
        self.tree = et.ElementTree(file=path)
        playbook_name = playbook_override if playbook_override else os.path.splitext(os.path.basename(path))[0]
        for workflow in self.tree.iter(tag="workflow"):
<<<<<<< HEAD
            name = name_override if name_override else workflow.get("name")
            self.workflows[name] = Workflow(name=name, workflowConfig=workflow, parent_name=self.name)
=======
            current_workflow_name = workflow.get('name')
            if current_workflow_name == workflow_name:
                if name_override:
                    workflow_name = name_override
                name = construct_workflow_name_key(playbook_name, workflow_name)
                key = _WorkflowKey(playbook_name, workflow_name)
                self.workflows[key] = wf.Workflow(name=name,
                                                  workflowConfig=workflow,
                                                  parent_name=self.name,
                                                  filename=playbook_name)
                break
        else:
            return False

        self.addChildWorkflows()
        self.addWorkflowScheduledJobs()
        return True

    def loadWorkflowsFromFile(self, path, name_override=None, playbook_override=None):
        self.tree = et.ElementTree(file=path)
        playbook_name = playbook_override if playbook_override else os.path.splitext(os.path.basename(path))[0]
        for workflow in self.tree.iter(tag='workflow'):
            workflow_name = name_override if name_override else workflow.get('name')
            name = construct_workflow_name_key(playbook_name, workflow_name)
            key = _WorkflowKey(playbook_name, workflow_name)
            self.workflows[key] = wf.Workflow(name=name,
                                              workflowConfig=workflow,
                                              parent_name=self.name,
                                              filename=playbook_name)
>>>>>>> 493b96bc
        self.addChildWorkflows()
        self.addWorkflowScheduledJobs()

    def load_all_workflows_from_directory(self, path=config.workflowsPath):
        for workflow in locate_workflows_in_directory(path):
            self.loadWorkflowsFromFile(os.path.join(config.workflowsPath, workflow))

    def addChildWorkflows(self):
        for workflow in self.workflows:
            playbook_name = workflow.playbook
            children = self.workflows[workflow].options.children
            for child in children:
                workflow_key = _WorkflowKey(playbook_name, extract_workflow_name(child, playbook_name=playbook_name))
                if workflow_key in self.workflows:
                    children[child] = self.workflows[workflow_key]

    def addWorkflowScheduledJobs(self):
        for workflow in self.workflows:
            if (self.workflows[workflow].options.enabled
                    and self.workflows[workflow].options.scheduler["autorun"] == "true"):
                schedule_type = self.workflows[workflow].options.scheduler["type"]
                schedule = self.workflows[workflow].options.scheduler["args"]
                self.scheduler.add_job(self.workflows[workflow].execute, trigger=schedule_type, replace_existing=True,
                                       **schedule)

    def create_workflow_from_template(self,
                                      playbook_name,
                                      workflow_name,
                                      template_playbook='emptyWorkflow',
                                      template_name='emptyWorkflow'):
        path = '{0}{1}{2}.workflow'.format(config.templatesPath, sep, template_playbook)
        return self.load_workflow_from_file(path=path,
                                            workflow_name=template_name,
                                            name_override=workflow_name,
                                            playbook_override=playbook_name)

    def create_playbook_from_template(self, playbook_name,
                                      template_playbook='emptyWorkflow'):
        #TODO: Need a handler for returning workflow key and status
        path = '{0}{1}{2}.workflow'.format(config.templatesPath, sep, template_playbook)
        self.loadWorkflowsFromFile(path=path, playbook_override=playbook_name)

    def removeWorkflow(self, playbook_name, workflow_name):
        name = _WorkflowKey(playbook_name, workflow_name)
        if name in self.workflows:
            del self.workflows[name]
            return True
        return False

    def remove_playbook(self, playbook_name):
        for name in [workflow for workflow in self.workflows if workflow.playbook == playbook_name]:
            del self.workflows[name]
            return True
        return False

    def get_all_workflows(self):
        result = {}
        for key in self.workflows.keys():
            if key.playbook not in result:
                result[key.playbook] = []
            result[key.playbook].append(key.workflow)
        return result

    def is_workflow_registered(self, playbook_name, workflow_name):
        return _WorkflowKey(playbook_name, workflow_name) in self.workflows

    def is_playbook_registerd(self, playbook_name):
        return any(workflow_key.playbook == playbook_name for workflow_key in self.workflows)

    def update_workflow_name(self, old_playbook, old_workflow, new_playbook, new_workflow):
        old_key = _WorkflowKey(old_playbook, old_workflow)
        new_key = _WorkflowKey(new_playbook, new_workflow)
        self.workflows[new_key] = self.workflows.pop(old_key)
        self.workflows[new_key].name = construct_workflow_name_key(new_playbook, new_workflow)

    def update_playbook_name(self, old_playbook, new_playbook):
        for key in [name for name in self.workflows.keys() if name.playbook == old_playbook]:
            self.update_workflow_name(old_playbook, key.workflow, new_playbook, key.workflow)

<<<<<<< HEAD
    def executeWorkflow(self, name, start="start", data=None):
        global queue
        #self.workflows[name].execute(start=start, data=data)
        print("Boss thread putting "+name+" workflow on queue...:")
        workFl = self.workflows[name]
        for k, v in workFl.steps.items():
            #print(k)
            # print()
            # for a, b in v.__dict__.items():
            #     print(a)
            #     if (a == "event_handler"):
            #         for c,d in b.__dict__.items():
            #             print (c)
            #             for e, f in d.items():
            #                 print(e)
            #                 for g, h in f.__dict__.items():
            #                     print(g)
            #                     dill.dumps(h)
            #                 dill.dumps(f)
            #             dill.dumps(d)
            #     dill.dumps(b)
            # dill.dumps(v)
            workFl.steps[k].rawXML = str(workFl.steps[k].rawXML)
        workFl.workflowXML = str(workFl.workflowXML)
        pickled_workflow = dill.dumps(workFl)
        queue.put((pickled_workflow, start, data))
        #self.jobExecutionListener.execute_event_code(self, 'JobExecuted')
=======
    # def executeWorkflowWorker(self):
    #
    #     print("Thread " + str(os.getpid()) + " starting up...")
    #
    #     while (True):
    #         while (self.queue.empty()):
    #             continue
    #         name,start,data = self.queue.get()
    #         print("Thread " + str(os.getpid()) + " received and executing workflow "+name)
    #         steps, instances = self.workflows[name].execute(start=start, data=data)

    def executeWorkflow(self, playbook_name, workflow_name, start="start", data=None):
        self.workflows[_WorkflowKey(playbook_name, workflow_name)].execute(start=start, data=data)
        # print("Boss thread putting "+name+" workflow on queue...:")
        # self.queue.put((name, start, data))
        self.jobExecutionListener.execute_event_code(self, 'JobExecuted')
>>>>>>> 493b96bc

    def get_workflow(self, playbook_name, workflow_name):
        key = _WorkflowKey(playbook_name, workflow_name)
        if key in self.workflows:
            return self.workflows[key]
        return None

    def playbook_to_xml(self, playbook_name):
        workflows = [workflow for key, workflow in self.workflows.items() if key.playbook == playbook_name]
        if workflows:
            xml = et.Element("workflows")
            for workflow in workflows:
                xml.append(workflow.to_xml())
            return xml
        else:
            return None

    # Starts active execution
    def start(self):
        self.scheduler.start()

    # Stops active execution
    def stop(self, wait=True):
        self.scheduler.shutdown(wait=wait)

    # Pauses active execution
    def pause(self):
        self.scheduler.pause()

    # Resumes active execution
    def resume(self):
        self.scheduler.resume()

    # Pauses active execution of specific job
    def pauseJob(self, job_id):
        self.scheduler.pause_job(job_id=job_id)

    # Resumes active execution of specific job
    def resumeJob(self, job_id):
        self.scheduler.resume_job(job_id=job_id)

    # Returns jobs scheduled for active execution
    def getScheduledJobs(self):
        self.scheduler.get_jobs()

<<<<<<< HEAD

controller = Controller()
=======

controller = Controller()

# if __name__ == '__main__':
#     freeze_support()
>>>>>>> 493b96bc
<|MERGE_RESOLUTION|>--- conflicted
+++ resolved
@@ -1,20 +1,16 @@
 import xml.etree.cElementTree as et
 from os import sep
 import os
-<<<<<<< HEAD
 
 import time
 
-=======
 from collections import namedtuple
->>>>>>> 493b96bc
 from apscheduler.events import EVENT_JOB_EXECUTED, EVENT_JOB_ERROR, EVENT_JOB_ADDED, EVENT_JOB_REMOVED, \
     EVENT_SCHEDULER_START, \
     EVENT_SCHEDULER_SHUTDOWN, EVENT_SCHEDULER_PAUSED, EVENT_SCHEDULER_RESUMED
 from apscheduler.schedulers.gevent import GeventScheduler
 
 from core import config
-from core.workflow import Workflow
 from core.case import callbacks
 from core.events import EventListener
 from core.helpers import locate_workflows_in_directory, construct_workflow_name_key, extract_workflow_name
@@ -26,6 +22,8 @@
 queue = None
 pool = None
 results = {}
+
+_WorkflowKey = namedtuple('WorkflowKey', ['playbook', 'workflow'])
 
 def initialize_threading():
     global queue
@@ -53,7 +51,6 @@
 
     time.sleep(2)
 
-<<<<<<< HEAD
     pool.terminate()
 
 def executeWorkflowWorker(queue):
@@ -69,9 +66,6 @@
         workflow = dill.loads(pickled_workflow)
         #print("Thread " + str(os.getpid()) + " received and executing workflow "+workflow.get("name"))
         #steps, instances = workflow.execute(start=start, data=data)
-=======
-_WorkflowKey = namedtuple('WorkflowKey', ['playbook', 'workflow'])
->>>>>>> 493b96bc
 
 class SchedulerStatusListener(EventListener):
     def __init__(self, shared_log=None):
@@ -141,41 +135,6 @@
         self.scheduler.add_listener(self.jobExecutionListener.callback(self), EVENT_JOB_EXECUTED | EVENT_JOB_ERROR)
         self.ancestry = [self.name]
 
-<<<<<<< HEAD
-    def loadWorkflowsFromFile(self, path, name_override=None):
-=======
-        # MULTIPROCESSING
-        # self.pool = multiprocessing.Pool(processes=5)
-        # self.manager = multiprocessing.Manager()
-        # self.queue = self.manager.SimpleQueue()
-
-    def load_workflow_from_file(self, path, workflow_name, name_override=None, playbook_override=None):
->>>>>>> 493b96bc
-        self.tree = et.ElementTree(file=path)
-        playbook_name = playbook_override if playbook_override else os.path.splitext(os.path.basename(path))[0]
-        for workflow in self.tree.iter(tag="workflow"):
-<<<<<<< HEAD
-            name = name_override if name_override else workflow.get("name")
-            self.workflows[name] = Workflow(name=name, workflowConfig=workflow, parent_name=self.name)
-=======
-            current_workflow_name = workflow.get('name')
-            if current_workflow_name == workflow_name:
-                if name_override:
-                    workflow_name = name_override
-                name = construct_workflow_name_key(playbook_name, workflow_name)
-                key = _WorkflowKey(playbook_name, workflow_name)
-                self.workflows[key] = wf.Workflow(name=name,
-                                                  workflowConfig=workflow,
-                                                  parent_name=self.name,
-                                                  filename=playbook_name)
-                break
-        else:
-            return False
-
-        self.addChildWorkflows()
-        self.addWorkflowScheduledJobs()
-        return True
-
     def loadWorkflowsFromFile(self, path, name_override=None, playbook_override=None):
         self.tree = et.ElementTree(file=path)
         playbook_name = playbook_override if playbook_override else os.path.splitext(os.path.basename(path))[0]
@@ -187,7 +146,6 @@
                                               workflowConfig=workflow,
                                               parent_name=self.name,
                                               filename=playbook_name)
->>>>>>> 493b96bc
         self.addChildWorkflows()
         self.addWorkflowScheduledJobs()
 
@@ -267,14 +225,24 @@
         for key in [name for name in self.workflows.keys() if name.playbook == old_playbook]:
             self.update_workflow_name(old_playbook, key.workflow, new_playbook, key.workflow)
 
-<<<<<<< HEAD
-    def executeWorkflow(self, name, start="start", data=None):
+    # def executeWorkflowWorker(self):
+    #
+    #     print("Thread " + str(os.getpid()) + " starting up...")
+    #
+    #     while (True):
+    #         while (self.queue.empty()):
+    #             continue
+    #         name,start,data = self.queue.get()
+    #         print("Thread " + str(os.getpid()) + " received and executing workflow "+name)
+    #         steps, instances = self.workflows[name].execute(start=start, data=data)
+
+    def executeWorkflow(self, playbook_name, workflow_name, start="start", data=None):
         global queue
-        #self.workflows[name].execute(start=start, data=data)
-        print("Boss thread putting "+name+" workflow on queue...:")
-        workFl = self.workflows[name]
+        print("Boss thread putting " + workflow_name + " workflow on queue...:")
+        # self.workflows[_WorkflowKey(playbook_name, workflow_name)].execute(start=start, data=data)
+        workFl = self.workflows[_WorkflowKey(playbook_name, workflow_name)]
         for k, v in workFl.steps.items():
-            #print(k)
+            # print(k)
             # print()
             # for a, b in v.__dict__.items():
             #     print(a)
@@ -295,24 +263,6 @@
         pickled_workflow = dill.dumps(workFl)
         queue.put((pickled_workflow, start, data))
         #self.jobExecutionListener.execute_event_code(self, 'JobExecuted')
-=======
-    # def executeWorkflowWorker(self):
-    #
-    #     print("Thread " + str(os.getpid()) + " starting up...")
-    #
-    #     while (True):
-    #         while (self.queue.empty()):
-    #             continue
-    #         name,start,data = self.queue.get()
-    #         print("Thread " + str(os.getpid()) + " received and executing workflow "+name)
-    #         steps, instances = self.workflows[name].execute(start=start, data=data)
-
-    def executeWorkflow(self, playbook_name, workflow_name, start="start", data=None):
-        self.workflows[_WorkflowKey(playbook_name, workflow_name)].execute(start=start, data=data)
-        # print("Boss thread putting "+name+" workflow on queue...:")
-        # self.queue.put((name, start, data))
-        self.jobExecutionListener.execute_event_code(self, 'JobExecuted')
->>>>>>> 493b96bc
 
     def get_workflow(self, playbook_name, workflow_name):
         key = _WorkflowKey(playbook_name, workflow_name)
@@ -358,13 +308,5 @@
     def getScheduledJobs(self):
         self.scheduler.get_jobs()
 
-<<<<<<< HEAD
-
-controller = Controller()
-=======
-
-controller = Controller()
-
-# if __name__ == '__main__':
-#     freeze_support()
->>>>>>> 493b96bc
+
+controller = Controller()