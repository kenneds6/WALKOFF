import ssl
from os.path import isfile
from gevent.wsgi import WSGIServer
import core.case.database as case_database
from core.config import config, paths
from server import flaskServer

<<<<<<< HEAD
from tornado.wsgi import WSGIContainer
from tornado.httpserver import HTTPServer
from tornado.ioloop import IOLoop
=======
>>>>>>> fa0af995

def get_ssl_context():
    if config.https.lower() == "true":
        # Sets up HTTPS
        if config.tls_version == "1.2":
            context = ssl.SSLContext(ssl.PROTOCOL_TLSv1_2)
        elif config.tls_version == "1.1":
            context = ssl.SSLContext(ssl.PROTOCOL_TLSv1_1)
        else:
            context = ssl.SSLContext(ssl.PROTOCOL_TLSv1_2)

        if isfile(paths.certificate_path) and isfile(paths.private_key_path):
            context.load_cert_chain(paths.certificate_path, paths.private_key_path)
            return context
        else:
            flaskServer.displayIfFileNotFound(paths.certificate_path)
            flaskServer.displayIfFileNotFound(paths.private_key_path)
    return None


if __name__ == "__main__":
    case_database.initialize()
    ssl_context = get_ssl_context()
    try:
        port = int(config.port)
        host = config.host
        if ssl_context:
            server = HTTPServer(WSGIContainer(flaskServer.app, ssl_options=ssl_context))
            #server = WSGIServer((host, port), application=flaskServer.app, ssl_context=ssl_context)
        else:
            server = HTTPServer(WSGIContainer(flaskServer.app))
            #server = WSGIServer((host, port), application=flaskServer.app)
        print('Listening on host '+host+' and port '+str(port)+'...')
        #server.serve_forever()
        server.listen(port, address=host)
        IOLoop.instance().start()
    except ValueError:
        print('Invalid port {0}. Port must be an integer'.format(config.port))<|MERGE_RESOLUTION|>--- conflicted
+++ resolved
@@ -5,12 +5,9 @@
 from core.config import config, paths
 from server import flaskServer
 
-<<<<<<< HEAD
 from tornado.wsgi import WSGIContainer
 from tornado.httpserver import HTTPServer
 from tornado.ioloop import IOLoop
-=======
->>>>>>> fa0af995
 
 def get_ssl_context():
     if config.https.lower() == "true":
