--- conflicted
+++ resolved
@@ -3,121 +3,6 @@
         <link href="https://fonts.googleapis.com/css?family=Lato" rel="stylesheet">
         <link rel="stylesheet" href="{{ url_for('static', filename='jqueryui.css') }}" />
         <link rel="stylesheet" href="{{ url_for('static', filename='bootstrap/css/bootstrap.min.css' ) }}">
-<<<<<<< HEAD
-=======
-        <style>
-
-
-                body {
-                    overflow-x:hidden;
-                }
-
-                .selectColumn{
-                    display:inline-block;
-        {#            background-color:#f8f8f8;#}
-                }
-
-                .selectColumn > h2{
-                    margin-bottom:25px;
-                }
-
-                #deviceSelect{
-                    width:250px;
-                    margin-right:50px;
-                    background-color:#ecf0f5;
-                }
-
-                #parameterSelect{
-                    width:550px;
-                    position:relative;
-                    bottom:500px;
-                    background-color:#ecf0f5;
-                }
-
-                .btn {
-                    position: relative;
-                    display: inline-block;
-
-                    width:80px;
-                    height:40px;
-
-                    margin-top: 6px;
-                    margin-bottom: 0;
-                    line-height: 30px;
-                    color: #333333;
-                    text-align: center;
-                    vertical-align: middle;
-                    cursor: pointer;
-                    background-color: #fff;
-                    border: 1px solid #ccc;
-                    border-bottom-width: 2px;
-                    border-color: rgba(0, 0, 0, 0.1) rgba(0, 0, 0, 0.1) rgba(0, 0, 0, 0.15);
-                }
-                /* Example wrapper */
-
-
-
-                    /* Frame */
-                    .vframe {
-                        overflow-x: hidden;
-                        overflow-y: scroll;
-                        min-height:100px;
-                        border: 1px solid #444;
-                    }
-                    .vframe .slidee {
-                        padding: 20px 25px;
-                        background: #fff;
-                    }
-                    .vframe ul.items {
-                        list-style: none;
-                        margin: 0;
-                        padding: 0;
-                        width: 100%;
-                        font-size: 24px;
-                        line-height: 75px;
-                    }
-                    .vframe ul.items li {
-                        float: left;
-                        width: 100%;
-                        height: 75px;
-                        margin: 0 0 1px;
-                        padding: 0;
-                        background: #333;
-                        color: #ddd;
-                        text-align: center;
-                        cursor: pointer;
-                    }
-                    .vframe ul.items li.active {
-                        color: #fff;
-                        background: #a03232;
-                    }
-
-                    /* Scrollbar */
-                    .vscrollbar {
-                        position: absolute;
-                        right: 10px;
-                        width: 2px;
-                        height: 600px;
-                        background: #ccc;
-                        line-height: 0;
-                    }
-                    .vscrollbar .handle {
-                        width: 100%;
-                        height: 100px;
-                        background: #292a33;
-                        cursor: pointer;
-                    }
-                    .vscrollbar .handle .mousearea {
-                        position: absolute;
-                        top: 0;
-                        left: -10px;
-                        width: 22px;
-                        height: 100%;
-                    }
->>>>>>> f50f9019
-
-
-
         <style>
             .selectColumn{
                 border:solid;
@@ -229,19 +114,9 @@
 
                 </div>
             </div>
-<<<<<<< HEAD
-=======
-            <div class="col-md-3">
-                <h2> Add Trigger </h2>
-                <form id="deviceForm">
-                    {% from "pages/_formhelpers.html" import render_field, render_multi_field %}
-                    {{ render_field(form.name) }}
-                    {{ render_field(form.conditional) }}
-                    {{ render_field(form.playbook) }}
-                    {{ render_field(form.workflow) }}
->>>>>>> f50f9019
 
             </div>
+
         </div>
         <script src="{{ url_for('static', filename='plugins/jQuery/jquery-2.2.3.min.js') }}"></script>
         <script src="{{ url_for('static', filename='bootstrap/js/bootstrap.min.js') }}"></script>
