--- conflicted
+++ resolved
@@ -18,14 +18,11 @@
             #casesTree {
                 margin-bottom: 10px;
             }
-<<<<<<< HEAD
-=======
 
             input.form-control.input-sm {
                 margin-left: 10px;
             }
 
->>>>>>> d5034cfd
             /*#loadedWorkflowsTreeDiv{
                 height:400px;
                 border:solid;
@@ -92,15 +89,6 @@
                     <div class="controllerCol">
                         <h4>Loaded Workflows</h4>
                         <div id="loadedPlaybooksTree"></div>
-<<<<<<< HEAD
-                        <div id="loadWorkflowDiv"></div>
-                        <div>
-                            <h4>Status</h5>
-                            <div id="executionResult">
-                                <ul id="eventList"></ul>
-                            </div>
-                        </div>
-=======
                         <!--<div id="loadWorkflowDiv"></div>-->
                         <!--<div>
                             <h4>Status</h4>
@@ -108,7 +96,6 @@
                                 <ul id="eventList"></ul>
                             </div>
                         </div>-->
->>>>>>> d5034cfd
                     </div>
                 </div>
 
@@ -133,9 +120,6 @@
                 </div>
             </div>
 
-<<<<<<< HEAD
-            <div id="editSubscriptionDialog" title="subscription parameters" class="ui-widget">
-=======
             <div class="row">
                 <div class="col-xs-12">
                     <h4>Workflow Status</h4>
@@ -144,7 +128,6 @@
             </div>
 
             <div id="editSubscriptionDialog" title="Subscription Parameters" class="ui-widget">
->>>>>>> d5034cfd
                 <table>
                     <tr>
                         <td>Ancestry</td>
@@ -209,11 +192,8 @@
             <script src="{{ url_for('static', filename='plugins/jQueryUI/jquery-ui.js' ) }}"></script>
             <script src="{{ url_for('static', filename='plugins/jstree/jstree.min.js') }}"></script>
             <script src="{{ url_for('static', filename='plugins/repeatableFields/repeatable-fields.js') }}"></script>
-<<<<<<< HEAD
-=======
             <script src="{{ url_for('static', filename='plugins/notifyjs/notify.min.js') }}"></script>
             <script src="{{ url_for('static', filename='plugins/datatables/dataTables.min.js' ) }}"></script>
->>>>>>> d5034cfd
             <script type="text/javascript">
                 loadedWorkflows = {{loadedWorkflows | safe}};
                 schedulerStatusNo = {{schedulerStatus}};
