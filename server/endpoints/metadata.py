import os

from flask import send_file
from flask_jwt_extended import jwt_required

import core.config.config
import core.config.paths
from core import helpers
from server.returncodes import SUCCESS
from server.security import roles_accepted_for_resources


def read_all_possible_subscriptions():

    @jwt_required
    @roles_accepted_for_resources('cases')
    def __func():
        return core.config.config.possible_events, SUCCESS

    return __func()


<<<<<<< HEAD
def read_all_transforms():

    @jwt_required
    @roles_accepted_for_resources('playbooks')
    def __func():
        transform_api = core.config.config.function_apis['transforms']
        transforms = {}
        for transform_name, transform_body in transform_api.items():
            ret = {}
            if 'description' in transform_body:
                ret['description'] = transform_body['description']
            data_in_param = transform_body['data_in']
            args = []
            for arg in (x for x in transform_body['parameters'] if x['name'] != data_in_param):
                arg_ret = {'name': arg['name'], 'type': arg.get('type', 'object')}
                if 'description' in arg:
                    arg_ret['description'] = arg['description']
                if 'required' in arg:
                    arg_ret['required'] = arg['required']
                args.append(arg)
            ret['args'] = args
            transforms[transform_name] = ret
        return {'transforms': transforms}, SUCCESS

    return __func()


def read_all_conditions():

    @jwt_required
    @roles_accepted_for_resources('playbooks')
    def __func():
        conditions_api = core.config.config.function_apis['conditions']
        conditions = {}
        for condition_name, condition_body in conditions_api.items():
            ret = {}
            if 'description' in condition_body:
                ret['description'] = condition_body['description']
            data_in_param = condition_body['data_in']
            args = []
            for arg in (x for x in condition_body['parameters'] if x['name'] != data_in_param):
                arg_ret = {'name': arg['name'], 'type': arg.get('type', 'object')}
                if 'description' in arg:
                    arg_ret['description'] = arg['description']
                if 'required' in arg:
                    arg_ret['required'] = arg['required']
                args.append(arg)
            ret['args'] = args
            conditions[condition_name] = ret
        return {"conditions": conditions}, SUCCESS

    return __func()


def read_all_device_types():
    @jwt_required
    @roles_accepted_for_resources('apps')
    def __func():
        response = []
        for app, app_api in core.config.config.app_apis.items():
            if 'devices' in app_api:
                for type_name, type_api in app_api['devices'].items():
                    api = dict(type_api)
                    api['name'] = type_name
                    api['app'] = app
                    response.append(api)
        return response, SUCCESS

    return __func()


def read_all_widgets():

    @jwt_required
    @roles_accepted_for_resources('apps')
    def __func():
        return {_app: helpers.list_widgets(_app) for _app in helpers.list_apps()}

    return __func()


def read_all_interfaces():

    @jwt_required
    @roles_accepted_for_resources('apps')
    def __func():
        return helpers.list_interfaces(), SUCCESS
    return __func()


=======
>>>>>>> 1e047d63
def validate_path(directory, filename):
    """ Checks that the filename is inside of the given directory
    Args:
        directory (str): The directory in which to search
        filename (str): The given filename

    Returns:
        (str): The sanitized path of the filename if valid, else None
    """
    base_abs_path = os.path.abspath(directory)
    normalized = os.path.normpath(os.path.join(base_abs_path, filename))
    return normalized if normalized.startswith(base_abs_path) else None


def read_client_file(filename):
    file = validate_path(core.config.paths.client_path, filename)
    if file is not None:
        return send_file(file), 200
    else:
        return {"error": "invalid path"}, 463<|MERGE_RESOLUTION|>--- conflicted
+++ resolved
@@ -19,89 +19,6 @@
 
     return __func()
 
-
-<<<<<<< HEAD
-def read_all_transforms():
-
-    @jwt_required
-    @roles_accepted_for_resources('playbooks')
-    def __func():
-        transform_api = core.config.config.function_apis['transforms']
-        transforms = {}
-        for transform_name, transform_body in transform_api.items():
-            ret = {}
-            if 'description' in transform_body:
-                ret['description'] = transform_body['description']
-            data_in_param = transform_body['data_in']
-            args = []
-            for arg in (x for x in transform_body['parameters'] if x['name'] != data_in_param):
-                arg_ret = {'name': arg['name'], 'type': arg.get('type', 'object')}
-                if 'description' in arg:
-                    arg_ret['description'] = arg['description']
-                if 'required' in arg:
-                    arg_ret['required'] = arg['required']
-                args.append(arg)
-            ret['args'] = args
-            transforms[transform_name] = ret
-        return {'transforms': transforms}, SUCCESS
-
-    return __func()
-
-
-def read_all_conditions():
-
-    @jwt_required
-    @roles_accepted_for_resources('playbooks')
-    def __func():
-        conditions_api = core.config.config.function_apis['conditions']
-        conditions = {}
-        for condition_name, condition_body in conditions_api.items():
-            ret = {}
-            if 'description' in condition_body:
-                ret['description'] = condition_body['description']
-            data_in_param = condition_body['data_in']
-            args = []
-            for arg in (x for x in condition_body['parameters'] if x['name'] != data_in_param):
-                arg_ret = {'name': arg['name'], 'type': arg.get('type', 'object')}
-                if 'description' in arg:
-                    arg_ret['description'] = arg['description']
-                if 'required' in arg:
-                    arg_ret['required'] = arg['required']
-                args.append(arg)
-            ret['args'] = args
-            conditions[condition_name] = ret
-        return {"conditions": conditions}, SUCCESS
-
-    return __func()
-
-
-def read_all_device_types():
-    @jwt_required
-    @roles_accepted_for_resources('apps')
-    def __func():
-        response = []
-        for app, app_api in core.config.config.app_apis.items():
-            if 'devices' in app_api:
-                for type_name, type_api in app_api['devices'].items():
-                    api = dict(type_api)
-                    api['name'] = type_name
-                    api['app'] = app
-                    response.append(api)
-        return response, SUCCESS
-
-    return __func()
-
-
-def read_all_widgets():
-
-    @jwt_required
-    @roles_accepted_for_resources('apps')
-    def __func():
-        return {_app: helpers.list_widgets(_app) for _app in helpers.list_apps()}
-
-    return __func()
-
-
 def read_all_interfaces():
 
     @jwt_required
@@ -111,8 +28,6 @@
     return __func()
 
 
-=======
->>>>>>> 1e047d63
 def validate_path(directory, filename):
     """ Checks that the filename is inside of the given directory
     Args:
