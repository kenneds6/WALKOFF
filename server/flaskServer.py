--- conflicted
+++ resolved
@@ -195,17 +195,6 @@
     elif action == 'save':
         if name in running_context.controller.workflows:
             form = forms.SavePlayForm(request.form)
-<<<<<<< HEAD
-            if form.validate():
-                running_context.controller.workflows[name].from_cytoscape_data(json.loads(form.cytoscape.data))
-                filename = name
-                if form.filename.data:
-                    filename = form.filename.data
-                try:
-                    with open(os.path.join(config.workflowsPath, '{0}.workflow'.format(filename)), 'w') as workflow_out:
-                        xml = ElementTree.tostring(running_context.controller.workflows[name].to_xml())
-                        workflow_out.write(str(xml))
-=======
             if request.get_json():
                 if 'cytoscape' in request.get_json():
                     running_context.controller.workflows[name].from_cytoscape_data(
@@ -219,7 +208,6 @@
                     with open(workflow_filename, write_format) as workflow_out:
                         xml = ElementTree.tostring(running_context.controller.workflows[name].to_xml())
                         workflow_out.write(xml)
->>>>>>> 0a50571d
                     return json.dumps(
                         {"status": "success",
                          "steps": running_context.controller.workflows[name].get_cytoscape_data()})
@@ -227,25 +215,12 @@
                     return json.dumps(
                         {"status": "Error saving: {0}".format(e.message),
                          "steps": running_context.controller.workflows[name].get_cytoscape_data()})
-<<<<<<< HEAD
-=======
             else:
                 return json.dumps({"status": "malformed json!"})
->>>>>>> 0a50571d
         else:
             return json.dumps({'status': 'error: workflow {0} is not valid'.format(name)})
 
     elif action == 'delete':
-<<<<<<< HEAD
-        workflow = [workflow for workflow in helpers.locate_workflows_in_directory()
-                    if '{0}.workflow'.format(name) == workflow]
-        if workflow:
-            workflow = workflow[0]
-            os.remove(os.path.join(config.workflowsPath, workflow))
-            return json.dumps({'status': 'success'})
-        else:
-            return json.dumps({'status': 'error: workflow {0} is not valid'.format(name)})
-=======
         workflow_names = {workflow: helpers.get_workflow_name_from_file(os.path.join(config.workflowsPath, workflow))
                           for workflow in locate_workflows_in_directory()}
         # TODO: pass in filename to delete
@@ -262,7 +237,6 @@
             running_context.controller.removeWorkflow(name)
         return json.dumps({'status': status,
                            'workflows': list(running_context.controller.workflows.keys())})
->>>>>>> 0a50571d
 
     elif name in running_context.controller.workflows:
         if action == "cytoscape":
