--- conflicted
+++ resolved
@@ -70,14 +70,7 @@
                     "arguments": [
                         {
                             "name": "call",
-<<<<<<< HEAD
-                            "reference": "e7a2f454-109f-5e44-ee97-0095af957c09",
-                            "selection": [
-                                "message"
-                            ]
-=======
                             "reference": "e7a2f454-109f-5e44-ee97-0095af957c09"
->>>>>>> 7955397e
                         }
                     ],
                     "name": "repeatBackToMe",
