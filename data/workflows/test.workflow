<?xml version="1.0" ?>
<workflows>
	<workflow name="helloWorldWorkflow2">
		<options>
			<enabled>true</enabled>
			<scheduler autorun="false" type="cron">
				<hours>*</hours>
				<minutes>*/0.1</minutes>
				<day>*</day>
				<month>11-12</month>
			</scheduler>
		</options>
		<start>start</start>
		<steps>
			<step id="1">
				<id>1</id>
				<app>DailyQuote</app>
				<action>quoteIntro</action>
				<device/>
				<position>
					<x>-90</x>
					<y>-90</y>
				</position>
				<input/>
				<next step="2"/>
			</step>
			<step id="start">
				<id>start</id>
				<app>HelloWorld</app>
				<action>repeatBackToMe</action>
				<device>hwTest</device>
				<position>
					<x>-90</x>
					<y>-10</y>
				</position>
				<input>
					<call format="str">Hello World</call>
				</input>
				<error step="1"/>
			</step>
			<step id="3">
				<id>3</id>
				<app>DailyQuote</app>
				<action>forismaticQuote</action>
				<device/>
				<position>
					<x>30</x>
					<y>-90</y>
				</position>
				<input>
					<url format="str">None</url>
				</input>
			</step>
			<step id="2">
				<id>2</id>
				<app>DailyQuote</app>
				<action>getQuote</action>
				<device/>
				<position>
					<x>-90</x>
					<y>-170</y>
				</position>
				<input/>
			</step>
		</steps>
	</workflow>
	<workflow name="helloWorldWorkflow">
		<options>
			<enabled>true</enabled>
			<scheduler autorun="false" type="cron">
				<hours>*</hours>
				<minutes>*/0.1</minutes>
				<day>*</day>
				<month>11-12</month>
			</scheduler>
		</options>
		<start>start</start>
		<steps>
			<step id="1">
				<id>1</id>
				<app>DailyQuote</app>
				<action>quoteIntro</action>
				<device/>
				<position>
					<x>-90</x>
					<y>-90</y>
				</position>
				<input/>
				<next step="2"/>
			</step>
			<step id="start">
				<id>start</id>
				<app>HelloWorld</app>
				<action>repeatBackToMe</action>
				<device>hwTest</device>
<<<<<<< HEAD
				<inputs>
					<call format="str">Hello World</call>
				</inputs>
				<next step="1">
					<flag action="regMatch">
						<args>
							<regex format="str">(.*)</regex>
						</args>
						<filters>
							<filter action="length"/>
						</filters>
					</flag>
				</next>
=======
				<position>
					<x>-90</x>
					<y>-10</y>
				</position>
				<input>
					<call format="str">Hello World</call>
				</input>
>>>>>>> cc05af88
				<error step="1"/>
			</step>
			<step id="3">
				<id>3</id>
				<app>DailyQuote</app>
				<action>forismaticQuote</action>
				<device/>
				<position>
					<x>30</x>
					<y>-90</y>
				</position>
				<input>
					<url format="str">None</url>
				</input>
			</step>
			<step id="2">
				<id>2</id>
				<app>DailyQuote</app>
				<action>getQuote</action>
				<device/>
				<position>
					<x>-90</x>
					<y>-170</y>
				</position>
				<input/>
			</step>
		</steps>
	</workflow>
	<workflow name="test3">
		<options>
			<enabled>true</enabled>
			<scheduler autorun="false" type="cron">
				<sDT>2016-1-1 12:00:00</sDT>
				<interval>0.1</interval>
				<eDT>2016-3-15 12:00:00</eDT>
			</scheduler>
		</options>
		<start>90e56daa-9c52-aefe-90e5-3a88f6c301d7</start>
		<steps>
			<step id="1">
				<id>1</id>
				<app>Lifx</app>
				<action>breathe_effect</action>
				<device/>
				<position>
					<x>490</x>
					<y>350</y>
				</position>
				<input>
					<power_on format="str">None</power_on>
					<color format="str">None</color>
					<period format="int">0</period>
					<peak format="int">0</peak>
					<persist format="str">None</persist>
					<from_color format="str">None</from_color>
					<cycles format="int">0</cycles>
				</input>
				<next step="2"/>
			</step>
			<step id="08d80757-7ed0-ddcf-0cfb-e2859dfa63d5">
				<id>08d80757-7ed0-ddcf-0cfb-e2859dfa63d5</id>
				<app>Lifx</app>
				<action>pulse_effect</action>
				<device/>
				<position>
					<x>590</x>
					<y>190</y>
				</position>
				<input>
					<power_on format="str">None</power_on>
					<color format="str">None</color>
					<period format="int">0</period>
					<persist format="str">None</persist>
					<from_color format="str">None</from_color>
					<cycles format="int">0</cycles>
				</input>
			</step>
			<step id="3">
				<id>3</id>
				<app>Lifx</app>
				<action>set_state</action>
				<device/>
				<position>
					<x>490</x>
					<y>190</y>
				</position>
				<input>
					<color format="str">None</color>
					<duration format="int">0</duration>
					<brightness format="int">0</brightness>
					<power format="str">None</power>
					<infrared format="int">0</infrared>
				</input>
			</step>
			<step id="2">
				<id>2</id>
				<app>Lifx</app>
				<action>pulse_effect</action>
				<device/>
				<position>
					<x>490</x>
					<y>270</y>
				</position>
				<input>
					<power_on format="str">None</power_on>
					<color format="str">None</color>
					<period format="int">0</period>
					<persist format="str">None</persist>
					<from_color format="str">None</from_color>
					<cycles format="int">0</cycles>
				</input>
				<next step="3"/>
			</step>
			<step id="90e56daa-9c52-aefe-90e5-3a88f6c301d7">
				<id>90e56daa-9c52-aefe-90e5-3a88f6c301d7</id>
				<app>Lifx</app>
				<action>breathe_effect</action>
				<device/>
				<position>
					<x>590</x>
					<y>350</y>
				</position>
				<input>
					<power_on format="str">None</power_on>
					<color format="str">None</color>
					<period format="int">0</period>
					<peak format="int">0</peak>
					<persist format="str">None</persist>
					<from_color format="str">None</from_color>
					<cycles format="int">0</cycles>
				</input>
				<next step="08d80757-7ed0-ddcf-0cfb-e2859dfa63d5"/>
			</step>
		</steps>
	</workflow>
	<workflow name="testWorkflow">
		<options>
			<enabled>true</enabled>
			<scheduler autorun="false" type="cron">
				<sDT>2016-1-1 12:00:00</sDT>
				<interval>0.1</interval>
				<eDT>2016-3-15 12:00:00</eDT>
			</scheduler>
		</options>
		<start>1</start>
		<steps>
			<step id="1">
				<id>1</id>
				<app>HelloWorld</app>
				<action>helloWorld</action>
				<position>
					<x>390</x>
					<y>330</y>
				</position>
				<input/>
				<next step="2"/>
			</step>
			<step id="2">
				<id>2</id>
				<app>HelloWorld</app>
				<action>repeatBackToMe</action>
				<position>
					<x>390</x>
					<y>250</y>
				</position>
				<input>
					<call format="str">None</call>
				</input>
			</step>
		</steps>
	</workflow>
</workflows><|MERGE_RESOLUTION|>--- conflicted
+++ resolved
@@ -93,7 +93,6 @@
 				<app>HelloWorld</app>
 				<action>repeatBackToMe</action>
 				<device>hwTest</device>
-<<<<<<< HEAD
 				<inputs>
 					<call format="str">Hello World</call>
 				</inputs>
@@ -107,15 +106,6 @@
 						</filters>
 					</flag>
 				</next>
-=======
-				<position>
-					<x>-90</x>
-					<y>-10</y>
-				</position>
-				<input>
-					<call format="str">Hello World</call>
-				</input>
->>>>>>> cc05af88
 				<error step="1"/>
 			</step>
 			<step id="3">
